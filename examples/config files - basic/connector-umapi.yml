--- conflicted
+++ resolved
@@ -69,27 +69,10 @@
   # data directly in this file.  To do this, remove the priv_key_path entry above 
   # and uncomment the following entry.  Replace the sample data with the data 
   # from your private key file (which will be much longer).
-<<<<<<< HEAD
-  # priv_key_data: |
-=======
   # Note: the Windows credential store can't store data as large as a private
   # key, so Windows users will be prompted to encrypt the private key data instead.
   #priv_key_data: |
->>>>>>> a1370dd4
   #   -----BEGIN RSA PRIVATE KEY-----
   #   MIIf74jfd84oAgEA6brj4uZ2f1Nkf84j843jfjjJGHYJ8756GHHGGz7jLyZWSscH
   #   CoifurKJY763GHKL98mJGYxWSBvhlWskdjdatagoeshere986fKFUNGd74kdfuEH
   #   -----END RSA PRIVATE KEY-----
-<<<<<<< HEAD
-
-  # (optional) You can store credentials in the operating system credential store
-  # (Windows Credential Manager, Mac Keychain, Linux Freedesktop Secret Service
-  # or KWallet - these will be built into the Linux distribution).
-  # To use this feature, You can secure the credentials by using the credentials store commands in the command line
-
-  # Refer to the (URL to Additional Tools) 
-  # priv_key_pass: "my passphrase for my private key"
-  # Private key pass can also be stored using credentials store command
-  
-=======
->>>>>>> a1370dd4
