# Copyright (c) 2016-2017 Adobe Inc.  All rights reserved.
#
# Permission is hereby granted, free of charge, to any person obtaining a copy
# of this software and associated documentation files (the "Software"), to deal
# in the Software without restriction, including without limitation the rights
# to use, copy, modify, merge, publish, distribute, sublicense, and/or sell
# copies of the Software, and to permit persons to whom the Software is
# furnished to do so, subject to the following conditions:
#
# The above copyright notice and this permission notice shall be included in all
# copies or substantial portions of the Software.
#
# THE SOFTWARE IS PROVIDED "AS IS", WITHOUT WARRANTY OF ANY KIND, EXPRESS OR
# IMPLIED, INCLUDING BUT NOT LIMITED TO THE WARRANTIES OF MERCHANTABILITY,
# FITNESS FOR A PARTICULAR PURPOSE AND NONINFRINGEMENT. IN NO EVENT SHALL THE
# AUTHORS OR COPYRIGHT HOLDERS BE LIABLE FOR ANY CLAIM, DAMAGES OR OTHER
# LIABILITY, WHETHER IN AN ACTION OF CONTRACT, TORT OR OTHERWISE, ARISING FROM,
# OUT OF OR IN CONNECTION WITH THE SOFTWARE OR THE USE OR OTHER DEALINGS IN THE
# SOFTWARE.

import logging
import os
import shutil
import sys
from datetime import datetime

import click
import six
from click_default_group import DefaultGroup

import user_sync.cli
import user_sync.config
import user_sync.connector.directory
import user_sync.connector.umapi
import user_sync.helper
import user_sync.lockfile
import user_sync.resource
import user_sync.rules
from user_sync.credentials import CredentialManager
from user_sync.error import AssertionException
from user_sync.version import __version__ as app_version

LOG_STRING_FORMAT = '%(asctime)s %(process)d %(levelname)s %(name)s - %(message)s'
LOG_DATE_FORMAT = '%Y-%m-%d %H:%M:%S'

# file logger, defined early so later functions can refer to it.
logger = logging.getLogger('main')


def clear_logger_format():
    # Removes the LOG_STRING_FORMAT and LOG_DATE_FORMAT from the logger
    # so that additional tools like credential manager can produce uniform output
    # along side click I/O
    logging.getLogger().handlers[0].setFormatter(logging.Formatter('', ''))


def init_console_log():
    handler = logging.StreamHandler(sys.stdout)
    handler.setFormatter(logging.Formatter(LOG_STRING_FORMAT, LOG_DATE_FORMAT))
    root_logger = logging.getLogger()
    root_logger.addHandler(handler)
    root_logger.setLevel(logging.DEBUG)
    return handler


# console logger, initialized early so there is at least one logger available.
console_log_handler = init_console_log()


@click.group(cls=DefaultGroup, default='sync', default_if_no_args=True)
@click.help_option('-h', '--help')
@click.version_option(app_version, '-v', '--version', message='%(prog)s %(version)s')
def main():
    """User Sync from Adobe

    Full documentation:

    https://adobe-apiplatform.github.io/user-sync.py/en/user-manual/

    NOTE: The defaults documented here can be overridden in `invocation_defaults` in
    `user-sync-config.yml`.  However, any options explicitly set on the command line will
    override any options set in `invocation_defaults`.

    COMMAND HELP:

    user-sync [COMMAND] -h/--help
    """
    pass


@main.command()
@click.help_option('-h', '--help')
@click.option('--config-file-encoding', 'encoding_name',
              help="encoding of your configuration files",
              type=str,
              nargs=1,
              metavar='encoding-name')
@click.option('-c', '--config-filename',
              help="path to your main configuration file",
              type=str,
              nargs=1,
              metavar='path-to-file')
@click.option('--adobe-only-user-action',
              help="specify what action to take on Adobe users that don't match users from the "
                   "directory.  Options are 'exclude' (from all changes), "
                   "'preserve' (as is except for --process-groups, the default), "
                   "'write-file f' (preserve and list them), "
                   "'remove-adobe-groups' (but do not remove users)"
                   "'remove' (users but preserve cloud storage), "
                   "'delete' (users and their cloud storage), ",
              cls=user_sync.cli.OptionMulti,
              type=list,
              metavar='exclude|preserve|delete|remove|remove-adobe-groups|write-file [path-to-file.csv]')
@click.option('--adobe-only-user-list',
              help="instead of computing Adobe-only users (Adobe users with no matching users "
                   "in the directory) by comparing Adobe users with directory users, "
                   "the list is read from a file (see --adobe-only-user-action write-file). "
                   "When using this option, you must also specify what you want done with Adobe-only "
                   "users by also including --adobe-only-user-action and one of its arguments",
              type=str,
              nargs=1,
              metavar='input_path')
@click.option('--adobe-users',
              help="specify the adobe users to pull from UMAPI. Legal values are 'all' (the default), "
                   "'group names' (one or more specified groups), 'mapped' (all groups listed in "
                   "the configuration file)",
              cls=user_sync.cli.OptionMulti,
              type=list,
              metavar='all|mapped|group [group list]')
@click.option('--connector',
              help='specify a connector to use; default is LDAP (or CSV if --users file is specified)',
              cls=user_sync.cli.OptionMulti,
              type=list,
              metavar='ldap|okta|csv|adobe_console [path-to-file.csv]')
@click.option('--exclude-unmapped-users/--include-unmapped-users', default=None,
              help='Exclude users that is not part of a mapped group from being created on Adobe side')
@click.option('--process-groups/--no-process-groups', default=None,
              help='if membership in mapped groups differs between the enterprise directory and Adobe sides, '
                   'the group membership is updated on the Adobe side so that the memberships in mapped '
                   'groups match those on the enterprise directory side.')
@click.option('--strategy',
              help="whether to fetch and sync the Adobe directory against the customer directory "
                   "or just to push each customer user to the Adobe side.  Default is to fetch and sync.",
              nargs=1,
              type=str,
              metavar='sync|push')
@click.option('-t/-T', '--test-mode/--no-test-mode', default=None,
              help='enable test mode (API calls do not execute changes on the Adobe side).')
@click.option('--user-filter',
              help='limit the selected set of users that may be examined for syncing, with the pattern '
                   'being a regular expression.',
              nargs=1,
              type=str,
              metavar='pattern')
@click.option('--users',
              help="specify the users to be considered for sync. Legal values are 'all' (the default), "
                   "'group names' (one or more specified groups), 'mapped' (all groups listed in "
                   "the configuration file), 'file f' (a specified input file).",
              cls=user_sync.cli.OptionMulti,
              type=list,
              metavar='all|file|mapped|group [group list or path-to-file.csv]')
@click.option('--update-user-info/--no-update-user-info', default=None,
              help='user attributes on the Adobe side are updated from the directory.')
def sync(**kwargs):
    """Run User Sync [default command]"""
    run_stats = None
    try:
        # load the config files and start the file logger
        config_loader = user_sync.config.ConfigLoader(kwargs)
        init_log(config_loader.get_logging_config())

        # add start divider, app version number, and invocation parameters to log
        run_stats = user_sync.helper.JobStats('Run (User Sync version: ' + app_version + ')', divider='=')
        run_stats.log_start(logger)
        log_parameters(sys.argv[1:], config_loader)

        script_dir = os.path.dirname(os.path.realpath(sys.argv[0]))
        lock_path = os.path.join(script_dir, 'lockfile')
        lock = user_sync.lockfile.ProcessLock(lock_path)
        if lock.set_lock():
            try:
                begin_work(config_loader)
            finally:
                lock.unlock()
        else:
            logger.critical("A different User Sync process is currently running.")

    except AssertionException as e:
        if not e.is_reported():
            logger.critical("%s", e)
            e.set_reported()
    except KeyboardInterrupt:
        try:
            logger.critical('Keyboard interrupt, exiting immediately.')
        except:
            pass
    except:
        try:
            logger.error('Unhandled exception', exc_info=sys.exc_info())
        except:
            pass

    finally:
        if run_stats is not None:
            run_stats.log_end(logger)


@main.command()
@click.help_option('-h', '--help')
@click.option('--root', help="Filename of root user sync config file",
              prompt='Main Config Filename', default='user-sync-config.yml')
@click.option('--umapi', help="Filename of UMAPI credential config file",
              prompt='UMAPI Config Filename', default='connector-umapi.yml')
@click.option('--ldap', help="Filename of LDAP credential config file",
              prompt='LDAP Config Filename', default='connector-ldap.yml')
def example_config(**kwargs):
    """Generate example configuration files"""
    res_files = {
        'root': os.path.join('examples', 'user-sync-config.yml'),
        'umapi': os.path.join('examples', 'connector-umapi.yml'),
        'ldap': os.path.join('examples', 'connector-ldap.yml'),
    }

    for k, fname in kwargs.items():
        assert k in res_files, "Invalid option specified"
        res_file = user_sync.resource.get_resource(res_files[k])
        assert res_file is not None, "Resource file '{}' not found".format(res_files[k])
        click.echo("Generating file '{}'".format(fname))
        shutil.copy(res_file, fname)


@main.command()
@click.help_option('-h', '--help')
def docs():
    """Open user manual in browser"""
    res_file = user_sync.resource.get_resource('manual_url')
    assert res_file is not None, "User Manual URL file not found"
    with click.open_file(res_file) as f:
        url = f.read().strip()
        click.launch(url)


def init_log(logging_config):
    """
    :type logging_config: user_sync.config.DictConfig
    """
    builder = user_sync.config.OptionsBuilder(logging_config)
    builder.set_bool_value('log_to_file', False)
    builder.set_string_value('file_log_directory', 'logs')
    builder.set_string_value('file_log_name_format', '{:%Y-%m-%d}.log')
    builder.set_string_value('file_log_level', 'info')
    builder.set_string_value('console_log_level', 'info')
    options = builder.get_options()

    level_lookup = {
        'debug': logging.DEBUG,
        'info': logging.INFO,
        'warning': logging.WARNING,
        'error': logging.ERROR,
        'critical': logging.CRITICAL
    }

    console_log_level = level_lookup.get(options['console_log_level'])
    if console_log_level is None:
        console_log_level = logging.INFO
        logger.log(logging.WARNING, 'Unknown console log level: %s setting to info' % options['console_log_level'])
    console_log_handler.setLevel(console_log_level)

    if options['log_to_file']:
        unknown_file_log_level = False
        file_log_level = level_lookup.get(options['file_log_level'])
        if file_log_level is None:
            file_log_level = logging.INFO
            unknown_file_log_level = True
        file_log_directory = options['file_log_directory']
        if not os.path.exists(file_log_directory):
            os.makedirs(file_log_directory)

        file_path = os.path.join(file_log_directory, options['file_log_name_format'].format(datetime.now()))
        file_handler = logging.FileHandler(file_path)
        file_handler.setLevel(file_log_level)
        file_handler.setFormatter(logging.Formatter(LOG_STRING_FORMAT, LOG_DATE_FORMAT))
        logging.getLogger().addHandler(file_handler)
        if unknown_file_log_level:
            logger.log(logging.WARNING, 'Unknown file log level: %s setting to info' % options['file_log_level'])


def log_parameters(argv, config_loader):
    """
    Log the invocation parameters to make it easier to diagnose problem with customers
    :param argv: command line arguments (a la sys.argv)
    :type argv: list(str)
    :param config_loader: the main configuration loader
    :type config_loader: user_sync.config.ConfigLoader
    :return: None
    """
    logger.info('Python version: %s.%s.%s on %s' % (sys.version_info[:3] + (sys.platform,)))
    logger.info('------- Command line arguments -------')
    logger.info(' '.join(argv))
    logger.debug('-------- Resulting invocation options --------')
    for parameter_name, parameter_value in six.iteritems(config_loader.get_invocation_options()):
        logger.debug('  %s: %s', parameter_name, parameter_value)
    logger.info('-------------------------------------')


def begin_work(config_loader):
    """
    :type config_loader: user_sync.config.ConfigLoader
    """
    directory_groups = config_loader.get_directory_groups()
    rule_config = config_loader.get_rule_options()

    # make sure that all the adobe groups are from known umapi connector names
    primary_umapi_config, secondary_umapi_configs = config_loader.get_umapi_options()
    referenced_umapi_names = set()
    for groups in six.itervalues(directory_groups):
        for group in groups:
            umapi_name = group.umapi_name
            if umapi_name != user_sync.rules.PRIMARY_UMAPI_NAME:
                referenced_umapi_names.add(umapi_name)
    referenced_umapi_names.difference_update(six.iterkeys(secondary_umapi_configs))
    if len(referenced_umapi_names) > 0:
        raise AssertionException('Adobe groups reference unknown umapi connectors: %s' % referenced_umapi_names)

    directory_connector = None
    directory_connector_options = None
    directory_connector_module_name = config_loader.get_directory_connector_module_name()
    if directory_connector_module_name is not None:
        directory_connector_module = __import__(directory_connector_module_name, fromlist=[''])
        directory_connector = user_sync.connector.directory.DirectoryConnector(directory_connector_module)
        directory_connector_options = config_loader.get_directory_connector_options(directory_connector.name)

    config_loader.check_unused_config_keys()

    if directory_connector is not None and directory_connector_options is not None:
        # specify the default user_identity_type if it's not already specified in the options
        if 'user_identity_type' not in directory_connector_options:
            directory_connector_options['user_identity_type'] = rule_config['new_account_type']
        directory_connector.initialize(directory_connector_options)

    additional_group_filters = None
    additional_groups = rule_config.get('additional_groups', None)
    if additional_groups and isinstance(additional_groups, list):
        additional_group_filters = [r['source'] for r in additional_groups]
    if directory_connector is not None:
        directory_connector.state.additional_group_filters = additional_group_filters

    primary_name = '.primary' if secondary_umapi_configs else ''
    umapi_primary_connector = user_sync.connector.umapi.UmapiConnector(primary_name, primary_umapi_config)
    umapi_other_connectors = {}
    for secondary_umapi_name, secondary_config in six.iteritems(secondary_umapi_configs):
        umapi_secondary_conector = user_sync.connector.umapi.UmapiConnector(".secondary.%s" % secondary_umapi_name,
                                                                            secondary_config)
        umapi_other_connectors[secondary_umapi_name] = umapi_secondary_conector
    umapi_connectors = user_sync.rules.UmapiConnectors(umapi_primary_connector, umapi_other_connectors)

    rule_processor = user_sync.rules.RuleProcessor(rule_config)
    if len(directory_groups) == 0 and rule_processor.will_process_groups():
        logger.warning('No group mapping specified in configuration but --process-groups requested on command line')
    rule_processor.run(directory_groups, directory_connector, umapi_connectors)


@click.group()
@click.help_option('-h', '--help')
def credentials():
    clear_logger_format()
    pass


@credentials.command(
<<<<<<< HEAD
    help="Stores all sensitive fields and updates configuration files, replacing plaintext values with keys. ")
=======
    help="Stores all sensitive fields and updates configuration files, replacing plaintext values with keys")
>>>>>>> d0548f68
def store():
    """
    Stores secure credentials in the configuration file
    This is an automated process
    """
<<<<<<< HEAD

    credential_manager = CredentialManager()
    credential_manager.store()
    retrieve_from_credman_keys = credential_manager.retrieve_from_credman_keys()
    retrieve_config_credentials = credential_manager.retrieve_config_credentials()
    if retrieve_config_credentials != retrieve_from_credman_keys:
        raise AssertionException("Values were not stored securely in configuration file. Stored values are:"
                                 + dict(retrieve_config_credentials))
    click.echo(f"{retrieve_config_credentials} stored securely in configuration file.")
=======
    credential_manager = CredentialManager()
    click.echo("Using backend: " + credential_manager.keyring_name)
    click.echo("You have called the store-credential command.")
>>>>>>> d0548f68


@credentials.command(help="Retrieves currently stored credentials under the username 'user_sync'.")
def retrieve():
    """
    Retrieves credentials from the configuration files
    By default, just prints out the values stored for UST
    """
    credential_manager = CredentialManager()
<<<<<<< HEAD
    retrieve_from_credman_keys = credential_manager.retrieve_from_credman_keys()

    if retrieve_from_credman_keys is None:
        raise AssertionException("Unable to retrieve credentials")
    click.echo(f"The following values were stored securely: {retrieve_from_credman_keys}")


@credentials.command(help="Will return configuration file to unsecured state and replace all secrure values with "
                          "plain text values.")
def revert():
    """
    Revert updates config files
    with actual plaintext data This is an
    automated process.
    """
    credential_manager = CredentialManager()
    retrieve_from_credman_txt = credential_manager.retrieve_from_credman_txt()
    credential_manager.revert()
    retrieve_config_credentials = credential_manager.retrieve_config_credentials()
    if retrieve_config_credentials != retrieve_from_credman_txt:
        AssertionException(f"Unable to revert to plain text state. Credentials are stored as {retrieve_config_credentials}")
    click.echo(f"Config files were restored to original unsecured state with the following plain text values: {retrieve_config_credentials}")
=======
    click.echo("Using backend: " + credential_manager.keyring_name)
    if revert:
        click.echo("reverting...")
    click.echo("you have called the retrieve credential command")
>>>>>>> d0548f68


@credentials.command(help="Allows for east fetch of stored credentials on any platform.", name="get")
@click.option('-i', '--identifier', prompt='Enter identifier',
              help="Name of service you want to get a value for.  Username will always be 'user_sync'.")
def get_credential(identifier):
    """
    Gets the specified credentials from keyring
    """
    try:
        credential_manager = CredentialManager()
        click.echo("Using backend: " + credential_manager.keyring_name)
        click.echo("Getting '{0}' from keyring".format(identifier))
        credential = credential_manager.get(identifier)
        if credential is None:
            raise AssertionException("Credential not found for identifier '{0}'".format(identifier))
        click.echo(identifier + ': ' + credential)
    except AssertionException as e:
        click.echo(str(e))


@credentials.command(help="Allows for easy setting of credentials on any platform.", name="set")
@click.option('-i', '--identifier', prompt='Enter identifier',
              help="Name of service you want to store a value for. You will be prompted for this if not specified."
                   "Username will always be 'user_sync'. ")
@click.option('-v', '--value', prompt="Enter value", hide_input=True,
              help="The value to be stored. You will be prompted for this if not specified.  "
                   "Username will always be 'user_sync'.")
def set_credential(identifier, value):
    """
    Sets the specified credentials in keyring
    """
    credential_manager = CredentialManager()
    click.echo("Using backend: " + credential_manager.keyring_name)
    click.echo("Setting '{0}' in keyring".format(identifier))
    credential_manager.set(identifier, value)
    click.echo("Validating...")
    result = credential_manager.get(identifier)
    if result != value:
        raise AssertionException("Failed to set credential correctly, stored value was " + str(result))
    click.echo("Credentials stored successfully for: " + identifier)


main.add_command(credentials)

if __name__ == '__main__':
    main()<|MERGE_RESOLUTION|>--- conflicted
+++ resolved
@@ -367,18 +367,13 @@
     pass
 
 
-@credentials.command(
-<<<<<<< HEAD
-    help="Stores all sensitive fields and updates configuration files, replacing plaintext values with keys. ")
-=======
-    help="Stores all sensitive fields and updates configuration files, replacing plaintext values with keys")
->>>>>>> d0548f68
+@credentials.command(help="Stores all sensitive fields and updates configuration files, replacing plaintext values with keys")
+
 def store():
     """
     Stores secure credentials in the configuration file
     This is an automated process
     """
-<<<<<<< HEAD
 
     credential_manager = CredentialManager()
     credential_manager.store()
@@ -388,11 +383,6 @@
         raise AssertionException("Values were not stored securely in configuration file. Stored values are:"
                                  + dict(retrieve_config_credentials))
     click.echo(f"{retrieve_config_credentials} stored securely in configuration file.")
-=======
-    credential_manager = CredentialManager()
-    click.echo("Using backend: " + credential_manager.keyring_name)
-    click.echo("You have called the store-credential command.")
->>>>>>> d0548f68
 
 
 @credentials.command(help="Retrieves currently stored credentials under the username 'user_sync'.")
@@ -402,7 +392,7 @@
     By default, just prints out the values stored for UST
     """
     credential_manager = CredentialManager()
-<<<<<<< HEAD
+
     retrieve_from_credman_keys = credential_manager.retrieve_from_credman_keys()
 
     if retrieve_from_credman_keys is None:
@@ -425,12 +415,7 @@
     if retrieve_config_credentials != retrieve_from_credman_txt:
         AssertionException(f"Unable to revert to plain text state. Credentials are stored as {retrieve_config_credentials}")
     click.echo(f"Config files were restored to original unsecured state with the following plain text values: {retrieve_config_credentials}")
-=======
-    click.echo("Using backend: " + credential_manager.keyring_name)
-    if revert:
-        click.echo("reverting...")
-    click.echo("you have called the retrieve credential command")
->>>>>>> d0548f68
+
 
 
 @credentials.command(help="Allows for east fetch of stored credentials on any platform.", name="get")
