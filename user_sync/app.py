--- conflicted
+++ resolved
@@ -40,15 +40,14 @@
 import user_sync.helper
 import user_sync.lockfile
 import user_sync.resource
-<<<<<<< HEAD
-from user_sync.dcmanager import DirectoryConnectorManager
-=======
 import user_sync.rules
 
 import user_sync.connector.umapi
 from user_sync.post_sync.manager import PostSyncManager
 
->>>>>>> ed293a50
+import user_sync.cli
+import user_sync.resource
+from user_sync.dcmanager import DirectoryConnectorManager
 from user_sync.error import AssertionException
 from user_sync.version import __version__ as app_version
 
@@ -385,8 +384,6 @@
 
     config_loader.check_unused_config_keys()
 
-<<<<<<< HEAD
-=======
     if directory_connector is not None and directory_connector_options is not None:
         # specify the default user_identity_type if it's not already specified in the options
         if 'user_identity_type' not in directory_connector_options:
@@ -403,7 +400,6 @@
         if additional_group_filters and directory_connector.state.options['dynamic_group_member_attribute'] is None:
             raise AssertionException(
                 "Failed to enable dynamic group mappings. 'dynamic_group_member_attribute' is not defined in config")
->>>>>>> ed293a50
     primary_name = '.primary' if secondary_umapi_configs else ''
     umapi_primary_connector = user_sync.connector.umapi.UmapiConnector(primary_name, primary_umapi_config)
     umapi_other_connectors = {}
