--- conflicted
+++ resolved
@@ -249,22 +249,14 @@
     users_args = args.users
     users_action = None if not users_args else user_sync.helper.normalize_string(users_args.pop(0))
     if users_action is None or users_action == 'all':
-<<<<<<< HEAD
         config_options['directory_get_config_name'] = True
-=======
-        config_options['directory_connector_module_name'] = 'user_sync.connector.directory_ldap'
->>>>>>> 2ecc9084
     elif users_action == 'file':
         if len(users_args) == 0:
             raise AssertionException('Missing file path for --users %s [file_path]' % users_action)
         config_options['directory_connector_module_name'] = 'user_sync.connector.directory_csv'
         config_options['directory_connector_overridden_options'] = {'file_path': users_args.pop(0)}
     elif users_action == 'mapped':
-<<<<<<< HEAD
         config_options['directory_get_config_name'] = True
-=======
-        config_options['directory_connector_module_name'] = 'user_sync.connector.directory_ldap'
->>>>>>> 2ecc9084
         config_options['directory_group_mapped'] = True
     elif users_action == 'group':
         if len(users_args) == 0:
