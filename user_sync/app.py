# Copyright (c) 2016-2017 Adobe Inc.  All rights reserved.
#
# Permission is hereby granted, free of charge, to any person obtaining a copy
# of this software and associated documentation files (the "Software"), to deal
# in the Software without restriction, including without limitation the rights
# to use, copy, modify, merge, publish, distribute, sublicense, and/or sell
# copies of the Software, and to permit persons to whom the Software is
# furnished to do so, subject to the following conditions:
#
# The above copyright notice and this permission notice shall be included in all
# copies or substantial portions of the Software.
#
# THE SOFTWARE IS PROVIDED "AS IS", WITHOUT WARRANTY OF ANY KIND, EXPRESS OR
# IMPLIED, INCLUDING BUT NOT LIMITED TO THE WARRANTIES OF MERCHANTABILITY,
# FITNESS FOR A PARTICULAR PURPOSE AND NONINFRINGEMENT. IN NO EVENT SHALL THE
# AUTHORS OR COPYRIGHT HOLDERS BE LIABLE FOR ANY CLAIM, DAMAGES OR OTHER
# LIABILITY, WHETHER IN AN ACTION OF CONTRACT, TORT OR OTHERWISE, ARISING FROM,
# OUT OF OR IN CONNECTION WITH THE SOFTWARE OR THE USE OR OTHER DEALINGS IN THE
# SOFTWARE.

import logging
import os
import shutil
import sys
from datetime import datetime

import click
import six
from click_default_group import DefaultGroup

import user_sync.cli
import user_sync.config
import user_sync.connector.directory
import user_sync.connector.umapi
import user_sync.encryption
import user_sync.helper
import user_sync.lockfile
import user_sync.resource
import user_sync.rules
from user_sync.error import AssertionException
from user_sync.version import __version__ as app_version

LOG_STRING_FORMAT = '%(asctime)s %(process)d %(levelname)s %(name)s - %(message)s'
LOG_DATE_FORMAT = '%Y-%m-%d %H:%M:%S'

# file logger, defined early so later functions can refer to it.
logger = logging.getLogger('main')


def init_console_log():
    handler = logging.StreamHandler(sys.stdout)
    handler.setFormatter(logging.Formatter(LOG_STRING_FORMAT, LOG_DATE_FORMAT))
    root_logger = logging.getLogger()
    root_logger.addHandler(handler)
    root_logger.setLevel(logging.DEBUG)
    return handler


# console logger, initialized early so there is at least one logger available.
console_log_handler = init_console_log()


@click.group(cls=DefaultGroup, default='sync', default_if_no_args=True)
@click.help_option('-h', '--help')
@click.version_option(app_version, '-v', '--version', message='%(prog)s %(version)s')
def main():
    """User Sync from Adobe

    Full documentation:

    https://adobe-apiplatform.github.io/user-sync.py/en/user-manual/

    NOTE: The defaults documented here can be overridden in `invocation_defaults` in
    `user-sync-config.yml`.  However, any options explicitly set on the command line will
    override any options set in `invocation_defaults`.

    COMMAND HELP:

    user-sync [COMMAND] -h/--help
    """
    pass


@main.command()
@click.help_option('-h', '--help')
@click.option('--config-file-encoding', 'encoding_name',
              help="encoding of your configuration files",
              type=str,
              nargs=1,
              metavar='encoding-name')
@click.option('-c', '--config-filename',
              help="path to your main configuration file",
              type=str,
              nargs=1,
              metavar='path-to-file')
@click.option('--adobe-only-user-action',
              help="specify what action to take on Adobe users that don't match users from the "
                   "directory.  Options are 'exclude' (from all changes), "
                   "'preserve' (as is except for --process-groups, the default), "
                   "'write-file f' (preserve and list them), "
                   "'remove-adobe-groups' (but do not remove users)"
                   "'remove' (users but preserve cloud storage), "
                   "'delete' (users and their cloud storage), ",
              cls=user_sync.cli.OptionMulti,
              type=list,
              metavar='exclude|preserve|delete|remove|remove-adobe-groups|write-file [path-to-file.csv]')
@click.option('--adobe-only-user-list',
              help="instead of computing Adobe-only users (Adobe users with no matching users "
                   "in the directory) by comparing Adobe users with directory users, "
                   "the list is read from a file (see --adobe-only-user-action write-file). "
                   "When using this option, you must also specify what you want done with Adobe-only "
                   "users by also including --adobe-only-user-action and one of its arguments",
              type=str,
              nargs=1,
              metavar='input_path')
@click.option('--adobe-users',
              help="specify the adobe users to pull from UMAPI. Legal values are 'all' (the default), "
                   "'group names' (one or more specified groups), 'mapped' (all groups listed in "
                   "the configuration file)",
              cls=user_sync.cli.OptionMulti,
              type=list,
              metavar='all|mapped|group [group list]')
@click.option('--connector',
              help='specify a connector to use; default is LDAP (or CSV if --users file is specified)',
              cls=user_sync.cli.OptionMulti,
              type=list,
              metavar='ldap|okta|csv|adobe_console [path-to-file.csv]')
@click.option('--exclude-unmapped-users/--include-unmapped-users', default=None,
              help='Exclude users that is not part of a mapped group from being created on Adobe side')
@click.option('--process-groups/--no-process-groups', default=None,
              help='if membership in mapped groups differs between the enterprise directory and Adobe sides, '
                   'the group membership is updated on the Adobe side so that the memberships in mapped '
                   'groups match those on the enterprise directory side.')
@click.option('--strategy',
              help="whether to fetch and sync the Adobe directory against the customer directory "
                   "or just to push each customer user to the Adobe side.  Default is to fetch and sync.",
              nargs=1,
              type=str,
              metavar='sync|push')
@click.option('-t/-T', '--test-mode/--no-test-mode', default=None,
              help='enable test mode (API calls do not execute changes on the Adobe side).')
@click.option('--user-filter',
              help='limit the selected set of users that may be examined for syncing, with the pattern '
                   'being a regular expression.',
              nargs=1,
              type=str,
              metavar='pattern')
@click.option('--users',
              help="specify the users to be considered for sync. Legal values are 'all' (the default), "
                   "'group names' (one or more specified groups), 'mapped' (all groups listed in "
                   "the configuration file), 'file f' (a specified input file).",
              cls=user_sync.cli.OptionMulti,
              type=list,
              metavar='all|file|mapped|group [group list or path-to-file.csv]')
@click.option('--update-user-info/--no-update-user-info', default=None,
              help='user attributes on the Adobe side are updated from the directory.')
def sync(**kwargs):
    """Run User Sync [default command]"""
    run_stats = None
    try:
        # load the config files and start the file logger
        config_loader = user_sync.config.ConfigLoader(kwargs)
        init_log(config_loader.get_logging_config())

        # add start divider, app version number, and invocation parameters to log
        run_stats = user_sync.helper.JobStats('Run (User Sync version: ' + app_version + ')', divider='=')
        run_stats.log_start(logger)
        log_parameters(sys.argv[1:], config_loader)

        script_dir = os.path.dirname(os.path.realpath(sys.argv[0]))
        lock_path = os.path.join(script_dir, 'lockfile')
        lock = user_sync.lockfile.ProcessLock(lock_path)
        if lock.set_lock():
            try:
                begin_work(config_loader)
            finally:
                lock.unlock()
        else:
            logger.critical("A different User Sync process is currently running.")

    except AssertionException as e:
        if not e.is_reported():
            logger.critical("%s", e)
            e.set_reported()
    except KeyboardInterrupt:
        try:
            logger.critical('Keyboard interrupt, exiting immediately.')
        except:
            pass
    except:
        try:
            logger.error('Unhandled exception', exc_info=sys.exc_info())
        except:
            pass

    finally:
        if run_stats is not None:
            run_stats.log_end(logger)


@main.command()
@click.help_option('-h', '--help')
@click.option('--root', help="Filename of root user sync config file",
              prompt='Main Config Filename', default='user-sync-config.yml')
@click.option('--umapi', help="Filename of UMAPI credential config file",
              prompt='UMAPI Config Filename', default='connector-umapi.yml')
@click.option('--ldap', help="Filename of LDAP credential config file",
              prompt='LDAP Config Filename', default='connector-ldap.yml')
def example_config(**kwargs):
    """Generate example configuration files"""
    res_files = {
        'root': os.path.join('examples', 'user-sync-config.yml'),
        'umapi': os.path.join('examples', 'connector-umapi.yml'),
        'ldap': os.path.join('examples', 'connector-ldap.yml'),
    }

    for k, fname in kwargs.items():
        assert k in res_files, "Invalid option specified"
        res_file = user_sync.resource.get_resource(res_files[k])
        assert res_file is not None, "Resource file '{}' not found".format(res_files[k])
        click.echo("Generating file '{}'".format(fname))
        shutil.copy(res_file, fname)


<<<<<<< HEAD
=======
@main.command(help='Encrypt an existing RSA private key file with a passphrase')
@click.argument('key-path', default='private.key', type=click.Path(exists=True))
@click.option('--password', '-p', prompt='Create password', hide_input=True, confirmation_prompt=True)
def encrypt(password, key_path):
    try:
        data = RSAEncryptor.encrypt(password, key_path)
        RSAEncryptor.write_key(data, key_path)
        click.echo('Encryption was successful.\n{0}'.format(os.path.abspath(key_path)))
    except AssertionException as e:
        click.echo(str(e))


@main.command(help='Decrypt an RSA private key file with a passphrase')
@click.argument('key-path', default='private.key', type=click.Path(exists=True))
@click.option('--password', '-p', prompt='Enter password', hide_input=True)
def decrypt(password, key_path):
    try:
        data = RSAEncryptor.decrypt(password, key_path)
        RSAEncryptor.write_key(data, key_path)
        click.echo('Decryption was successful.\n{0}'.format(os.path.abspath(key_path)))
    except AssertionException as e:
        click.echo(str(e))
        

>>>>>>> 3bb5ce48
@main.command()
@click.help_option('-h', '--help')
def docs():
    """Open user manual in browser"""
    res_file = user_sync.resource.get_resource('manual_url')
    assert res_file is not None, "User Manual URL file not found"
    with click.open_file(res_file) as f:
        url = f.read().strip()
        click.launch(url)


def init_log(logging_config):
    """
    :type logging_config: user_sync.config.DictConfig
    """
    builder = user_sync.config.OptionsBuilder(logging_config)
    builder.set_bool_value('log_to_file', False)
    builder.set_string_value('file_log_directory', 'logs')
    builder.set_string_value('file_log_name_format', '{:%Y-%m-%d}.log')
    builder.set_string_value('file_log_level', 'info')
    builder.set_string_value('console_log_level', 'info')
    options = builder.get_options()

    level_lookup = {
        'debug': logging.DEBUG,
        'info': logging.INFO,
        'warning': logging.WARNING,
        'error': logging.ERROR,
        'critical': logging.CRITICAL
    }

    console_log_level = level_lookup.get(options['console_log_level'])
    if console_log_level is None:
        console_log_level = logging.INFO
        logger.log(logging.WARNING, 'Unknown console log level: %s setting to info' % options['console_log_level'])
    console_log_handler.setLevel(console_log_level)

    if options['log_to_file']:
        unknown_file_log_level = False
        file_log_level = level_lookup.get(options['file_log_level'])
        if file_log_level is None:
            file_log_level = logging.INFO
            unknown_file_log_level = True
        file_log_directory = options['file_log_directory']
        if not os.path.exists(file_log_directory):
            os.makedirs(file_log_directory)

        file_path = os.path.join(file_log_directory, options['file_log_name_format'].format(datetime.now()))
        file_handler = logging.FileHandler(file_path)
        file_handler.setLevel(file_log_level)
        file_handler.setFormatter(logging.Formatter(LOG_STRING_FORMAT, LOG_DATE_FORMAT))
        logging.getLogger().addHandler(file_handler)
        if unknown_file_log_level:
            logger.log(logging.WARNING, 'Unknown file log level: %s setting to info' % options['file_log_level'])


def log_parameters(argv, config_loader):
    """
    Log the invocation parameters to make it easier to diagnose problem with customers
    :param argv: command line arguments (a la sys.argv)
    :type argv: list(str)
    :param config_loader: the main configuration loader
    :type config_loader: user_sync.config.ConfigLoader
    :return: None
    """
    logger.info('Python version: %s.%s.%s on %s' % (sys.version_info[:3] + (sys.platform,)))
    logger.info('------- Command line arguments -------')
    logger.info(' '.join(argv))
    logger.debug('-------- Resulting invocation options --------')
    for parameter_name, parameter_value in six.iteritems(config_loader.get_invocation_options()):
        logger.debug('  %s: %s', parameter_name, parameter_value)
    logger.info('-------------------------------------')


def begin_work(config_loader):
    """
    :type config_loader: user_sync.config.ConfigLoader
    """
    directory_groups = config_loader.get_directory_groups()
    rule_config = config_loader.get_rule_options()

    # make sure that all the adobe groups are from known umapi connector names
    primary_umapi_config, secondary_umapi_configs = config_loader.get_umapi_options()
    referenced_umapi_names = set()
    for groups in six.itervalues(directory_groups):
        for group in groups:
            umapi_name = group.umapi_name
            if umapi_name != user_sync.rules.PRIMARY_UMAPI_NAME:
                referenced_umapi_names.add(umapi_name)
    referenced_umapi_names.difference_update(six.iterkeys(secondary_umapi_configs))
    if len(referenced_umapi_names) > 0:
        raise AssertionException('Adobe groups reference unknown umapi connectors: %s' % referenced_umapi_names)

    directory_connector = None
    directory_connector_options = None
    directory_connector_module_name = config_loader.get_directory_connector_module_name()
    if directory_connector_module_name is not None:
        directory_connector_module = __import__(directory_connector_module_name, fromlist=[''])
        directory_connector = user_sync.connector.directory.DirectoryConnector(directory_connector_module)
        directory_connector_options = config_loader.get_directory_connector_options(directory_connector.name)

    config_loader.check_unused_config_keys()

    if directory_connector is not None and directory_connector_options is not None:
        # specify the default user_identity_type if it's not already specified in the options
        if 'user_identity_type' not in directory_connector_options:
            directory_connector_options['user_identity_type'] = rule_config['new_account_type']
        directory_connector.initialize(directory_connector_options)

    additional_group_filters = None
    additional_groups = rule_config.get('additional_groups', None)
    if additional_groups and isinstance(additional_groups, list):
        additional_group_filters = [r['source'] for r in additional_groups]
    if directory_connector is not None:
        directory_connector.state.additional_group_filters = additional_group_filters

    primary_name = '.primary' if secondary_umapi_configs else ''
    umapi_primary_connector = user_sync.connector.umapi.UmapiConnector(primary_name, primary_umapi_config)
    umapi_other_connectors = {}
    for secondary_umapi_name, secondary_config in six.iteritems(secondary_umapi_configs):
        umapi_secondary_conector = user_sync.connector.umapi.UmapiConnector(".secondary.%s" % secondary_umapi_name,
                                                                            secondary_config)
        umapi_other_connectors[secondary_umapi_name] = umapi_secondary_conector
    umapi_connectors = user_sync.rules.UmapiConnectors(umapi_primary_connector, umapi_other_connectors)

    rule_processor = user_sync.rules.RuleProcessor(rule_config)
    if len(directory_groups) == 0 and rule_processor.will_process_groups():
        logger.warning('No group mapping specified in configuration but --process-groups requested on command line')
    rule_processor.run(directory_groups, directory_connector, umapi_connectors)


@main.command(help='Encrypt an existing RSA private key file with a passphrase')
@click.argument('key-path', default='private.key', type=click.Path(exists=True))
@click.option('--password', '-p', prompt='Create password', hide_input=True, confirmation_prompt=True)
def encrypt(password, key_path):
    try:
        data = user_sync.encryption.encrypt(password, key_path)
        user_sync.encryption.write_key(data, key_path)
        click.echo('Encryption was successful.\n{0}'.format(os.path.abspath(key_path)))
    except AssertionException as e:
        click.echo(str(e))


@main.command(help='Decrypt an RSA private key file with a passphrase')
@click.argument('key-path', default='private.key', type=click.Path(exists=True))
@click.option('--password', '-p', prompt='Enter password', hide_input=True)
def decrypt(password, key_path):
    try:
        data = user_sync.encryption.decrypt(password, key_path)
        user_sync.encryption.write_key(data, key_path)
        click.echo('Decryption was successful.\n{0}'.format(os.path.abspath(key_path)))
    except AssertionException as e:
        click.echo(str(e))


if __name__ == '__main__':
    main()<|MERGE_RESOLUTION|>--- conflicted
+++ resolved
@@ -222,33 +222,6 @@
         shutil.copy(res_file, fname)
 
 
-<<<<<<< HEAD
-=======
-@main.command(help='Encrypt an existing RSA private key file with a passphrase')
-@click.argument('key-path', default='private.key', type=click.Path(exists=True))
-@click.option('--password', '-p', prompt='Create password', hide_input=True, confirmation_prompt=True)
-def encrypt(password, key_path):
-    try:
-        data = RSAEncryptor.encrypt(password, key_path)
-        RSAEncryptor.write_key(data, key_path)
-        click.echo('Encryption was successful.\n{0}'.format(os.path.abspath(key_path)))
-    except AssertionException as e:
-        click.echo(str(e))
-
-
-@main.command(help='Decrypt an RSA private key file with a passphrase')
-@click.argument('key-path', default='private.key', type=click.Path(exists=True))
-@click.option('--password', '-p', prompt='Enter password', hide_input=True)
-def decrypt(password, key_path):
-    try:
-        data = RSAEncryptor.decrypt(password, key_path)
-        RSAEncryptor.write_key(data, key_path)
-        click.echo('Decryption was successful.\n{0}'.format(os.path.abspath(key_path)))
-    except AssertionException as e:
-        click.echo(str(e))
-        
-
->>>>>>> 3bb5ce48
 @main.command()
 @click.help_option('-h', '--help')
 def docs():
@@ -384,8 +357,9 @@
 @click.argument('key-path', default='private.key', type=click.Path(exists=True))
 @click.option('--password', '-p', prompt='Create password', hide_input=True, confirmation_prompt=True)
 def encrypt(password, key_path):
+
     try:
-        data = user_sync.encryption.encrypt(password, key_path)
+        data = user_sync.encryption.encrypt_file(password, key_path)
         user_sync.encryption.write_key(data, key_path)
         click.echo('Encryption was successful.\n{0}'.format(os.path.abspath(key_path)))
     except AssertionException as e:
@@ -396,8 +370,9 @@
 @click.argument('key-path', default='private.key', type=click.Path(exists=True))
 @click.option('--password', '-p', prompt='Enter password', hide_input=True)
 def decrypt(password, key_path):
+
     try:
-        data = user_sync.encryption.decrypt(password, key_path)
+        data = user_sync.encryption.decrypt_file(password, key_path)
         user_sync.encryption.write_key(data, key_path)
         click.echo('Decryption was successful.\n{0}'.format(os.path.abspath(key_path)))
     except AssertionException as e:
