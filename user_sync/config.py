--- conflicted
+++ resolved
@@ -823,15 +823,11 @@
             raise AssertionException('%s: cannot contain setting for both "%s" and "%s"' % (scope, name, keyring_name))
         if secure_value_key:
             try:
-<<<<<<< HEAD
                 from user_sync.credentials import CredentialManager
                 credman = CredentialManager()
                 logging.getLogger("credential_manager").info("Using keyring '{0}' to retrieve '{1}'"
                                                              .format(credman.keyring_name, secure_value_key))
                 value = credman.get(identifier=secure_value_key, username=user_name)
-=======
-                value = self.get_value_from_keyring(secure_value_key, user_name)
->>>>>>> 75156636
             except Exception as e:
                 raise AssertionException('%s: Error accessing secure storage: %s' % (scope, e))
         else:
