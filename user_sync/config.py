--- conflicted
+++ resolved
@@ -315,7 +315,10 @@
             new_account_type = user_sync.identity_type.ENTERPRISE_IDENTITY_TYPE
             self.logger.warning("Assuming the identity type for users is: %s", new_account_type)
 
-<<<<<<< HEAD
+        limits_config = self.main_config.get_dict_config('limits')
+        max_deletions_per_run = limits_config.get_int('max_deletions_per_run')
+        max_missing_users = limits_config.get_int('max_missing_users')
+
         after_mapping_hook = None
         extended_attributes = None
         extensions_config = self.main_config.get_list_config('extensions', True)
@@ -350,12 +353,6 @@
                 else:
                     self.logger.warning("Unrecognized extension context '%s' ignored", context)
         
-=======
-        limits_config = self.main_config.get_dict_config('limits')
-        max_deletions_per_run = limits_config.get_int('max_deletions_per_run')
-        max_missing_users = limits_config.get_int('max_missing_users')
-
->>>>>>> 74514f42
         options = self.options
         result = {
             'directory_group_filter': options['directory_group_filter'],
@@ -367,13 +364,10 @@
             'remove_list_output_path': options['remove_list_output_path'],
             'remove_nonexistent_users': options['remove_nonexistent_users'],
             'default_country_code': default_country_code,
-<<<<<<< HEAD
+            'max_deletions_per_run': max_deletions_per_run,
+            'max_missing_users': max_missing_users,
             'after_mapping_hook': after_mapping_hook,
-            'extended_attributes': extended_attributes
-=======
-            'max_deletions_per_run': max_deletions_per_run,
-            'max_missing_users': max_missing_users
->>>>>>> 74514f42
+            'extended_attributes': extended_attributes,
         }
         return result
 
