# Copyright (c) 2016-2017 Adobe Systems Incorporated.  All rights reserved.
#
# Permission is hereby granted, free of charge, to any person obtaining a copy
# of this software and associated documentation files (the "Software"), to deal
# in the Software without restriction, including without limitation the rights
# to use, copy, modify, merge, publish, distribute, sublicense, and/or sell
# copies of the Software, and to permit persons to whom the Software is
# furnished to do so, subject to the following conditions:
#
# The above copyright notice and this permission notice shall be included in all
# copies or substantial portions of the Software.
#
# THE SOFTWARE IS PROVIDED "AS IS", WITHOUT WARRANTY OF ANY KIND, EXPRESS OR
# IMPLIED, INCLUDING BUT NOT LIMITED TO THE WARRANTIES OF MERCHANTABILITY,
# FITNESS FOR A PARTICULAR PURPOSE AND NONINFRINGEMENT. IN NO EVENT SHALL THE
# AUTHORS OR COPYRIGHT HOLDERS BE LIABLE FOR ANY CLAIM, DAMAGES OR OTHER
# LIABILITY, WHETHER IN AN ACTION OF CONTRACT, TORT OR OTHERWISE, ARISING FROM,
# OUT OF OR IN CONNECTION WITH THE SOFTWARE OR THE USE OR OTHER DEALINGS IN THE
# SOFTWARE.

import codecs
import logging
import os
import re
import subprocess
import types

import keyring
import yaml

import user_sync.identity_type
import user_sync.rules
from user_sync.error import AssertionException

DEFAULT_MAIN_CONFIG_FILENAME = 'user-sync-config.yml'


class ConfigLoader(object):
    def __init__(self, caller_options):
        """
        :type caller_options: dict
        """
        self.options = options = {
            # these are in alphabetical order!  Always add new ones that way!
            'delete_strays': False,
            'config_file_encoding': 'ascii',
            'directory_connector_module_name': None,
            'directory_connector_overridden_options': None,
            'directory_group_filter': None,
            'directory_group_mapped': False,
            'disentitle_strays': False,
            'exclude_strays': False,
            'main_config_filename': DEFAULT_MAIN_CONFIG_FILENAME,
            'manage_groups': False,
            'remove_strays': False,
            'stray_list_input_path': None,
            'stray_list_output_path': None,
            'test_mode': False,
            'update_user_info': True,
            'username_filter_regex': None,
        }
        options.update(caller_options)
        main_config_filename = options.get('main_config_filename')
        config_encoding = options['config_file_encoding']
        try:
            codecs.lookup(config_encoding)
        except LookupError:
            raise AssertionException("Unknown encoding '%s' specified with --config-file-encoding" % config_encoding)
        ConfigFileLoader.config_encoding = config_encoding
        main_config_content = ConfigFileLoader.load_root_config(main_config_filename)
        self.logger = logger = logging.getLogger('config')
<<<<<<< HEAD
        logger.info("Using main config file: [[%s]]", main_config_filename)
=======
        logger.info("Using main config file: %s", main_config_filename)
>>>>>>> b150d7d6
        self.main_config = DictConfig("<%s>" % main_config_filename, main_config_content)

    def set_options(self, caller_options):
        """
        :type caller_options: dict
        """
        self.options.update(caller_options)

    def get_logging_config(self):
        return self.main_config.get_dict_config('logging', True)

    def get_umapi_options(self):
        """
        Read and return the primary and secondary umapi connector configs.
        The primary is a singleton, the secondaries are a map from name to config.
        The syntax in the config file is rather complex, which makes this code a bit complex;
        be sure you read the detailed docs before trying to read this function.
        We also check for and err out gracefully if it's a v1-style config file.
        :return: tuple: (primary, secondary_map)
        """
        if self.main_config.get_dict_config('dashboard', True):
            raise AssertionException("Your main configuration file is still in v1 format.  Please convert it to v2.")
        adobe_users_config = self.main_config.get_dict_config('adobe_users', True)
        if not adobe_users_config:
            return {}, {}
        connector_config = adobe_users_config.get_dict_config('connectors', True)
        if not connector_config:
            return {}, {}
        umapi_config = connector_config.get_list('umapi', True)
        if not umapi_config:
            return {}, {}
        # umapi_config is a list of strings (primary umapi source files) followed by a
        # list of dicts (secondary umapi source specifications, whose keys are umapi names
        # and whose values are a list of config file strings)
        secondary_config_sources = {}
        primary_config_sources = []
        for item in umapi_config:
            if isinstance(item, types.StringTypes):
                if secondary_config_sources:
                    # if we see a string after a dict, the user has done something wrong, and we fail.
                    raise AssertionException("Secondary umapi configuration found with no prefix: " + item)
                primary_config_sources.append(item)
            elif isinstance(item, dict):
                for key, val in item.iteritems():
                    secondary_config_sources[key] = self.as_list(val)
        primary_config = self.create_umapi_options(primary_config_sources)
        secondary_configs = {key: self.create_umapi_options(val)
                             for key, val in secondary_config_sources.iteritems()}
        return primary_config, secondary_configs

    def get_directory_connector_module_name(self):
        """
        :rtype str
        """
        options = self.options
        return options['directory_connector_module_name']

    def get_directory_connector_configs(self):
        connectors_config = None
        directory_config = self.main_config.get_dict_config('directory_users', True)
        if directory_config is not None:
            connectors_config = directory_config.get_dict_config('connectors', True)
        # make sure neither ldap nor csv connectors get reported as unused
        if connectors_config:
            connectors_config.get_list('ldap', True)
            connectors_config.get_list('csv', True)
        return connectors_config

    def get_directory_connector_options(self, connector_name):
        """
        :rtype dict
        """
        options = {}
        connectors_config = self.get_directory_connector_configs()
        if connectors_config is not None:
            connector_item = connectors_config.get_list(connector_name, True)
            options = self.get_dict_from_sources(connector_item)
        options = self.combine_dicts([options, self.options['directory_connector_overridden_options']])
        return options

    def get_directory_groups(self):
        """
        :rtype dict(str, list(user_sync.rules.AdobeGroup))
        """
        adobe_groups_by_directory_group = {}
        if self.main_config.get_dict_config('directory', True):
            raise AssertionException("Your main configuration file is still in v1 format.  Please convert it to v2.")
        groups_config = None
        directory_config = self.main_config.get_dict_config('directory_users', True)
        if directory_config is not None:
            groups_config = directory_config.get_list_config('groups', True)
        if groups_config is None:
            return adobe_groups_by_directory_group

        for item in groups_config.iter_dict_configs():
            directory_group = item.get_string('directory_group')
            groups = adobe_groups_by_directory_group.get(directory_group)
            if groups is None:
                adobe_groups_by_directory_group[directory_group] = groups = []

            adobe_groups = item.get_list('adobe_groups', True)
            for adobe_group in adobe_groups or []:
                group = user_sync.rules.AdobeGroup.create(adobe_group)
                if group is None:
                    validation_message = ('Bad adobe group: "%s" in directory group: "%s"' %
                                          (adobe_group, directory_group))
                    raise AssertionException(validation_message)
                groups.append(group)

        return adobe_groups_by_directory_group

    def get_directory_extension_options(self):
        """
        Read the directory extension, if there is one, and return its dictionary of options
        :return: dict
        """
        options = {}
        directory_config = self.main_config.get_dict_config('directory_users', True)
        if directory_config:
            sources = directory_config.get_list('extension', True)
            if sources:
                options = DictConfig('extension', self.get_dict_from_sources(sources))
                if options:
                    after_mapping_hook_text = options.get_string('after_mapping_hook', True)
                    if after_mapping_hook_text is None:
                        raise AssertionError("No after_mapping_hook found in extension configuration")
        return options

    @staticmethod
    def as_list(value):
        if value is None:
            return []
        elif isinstance(value, types.ListType):
            return value
        return [value]

    def get_dict_from_sources(self, sources):
        """
        Given a list of config file paths, return the dictionary composed of all the contents
        of those config files, or None if the list is empty
        :param sources: a list of strings
        :rtype dict
        """
        if not sources:
            return {}
        options = []
        for source in sources:
            config = ConfigFileLoader.load_sub_config(source)
            options.append(config)
        return self.combine_dicts(options)

    @staticmethod
    def parse_string(format_string, string_value):
        """
        :type format_string: str
        :type string_value: str
        :rtype dict
        """
        regex = re.sub(r'{(.+?)}', r'(?P<_\1>.+)', format_string)
        values = list(re.search(regex, string_value).groups())
        keys = re.findall(r'{(.+?)}', format_string)
        _dict = dict(zip(keys, values))
        return _dict

    @staticmethod
    def combine_dicts(dicts):
        """
        Return a single dict from an iterable of dicts.  Each dict is merged into the resulting dict, 
        with a latter dict possibly overwriting the keys from previous dicts.
        :type dicts: list(dict)
        :rtype dict
        """
        result = {}
        for dict_item in dicts:
            if isinstance(dict_item, dict):
                for dict_key, dict_val in dict_item.iteritems():
                    result_val = result.get(dict_key)
                    if isinstance(result_val, dict) and isinstance(dict_val, dict):
                        result_val.update(dict_val)
                    else:
                        result[dict_key] = dict_val
        return result

    def get_rule_options(self):
        """
        Return a dict representing options for RuleProcessor.
        """
        # process directory configuration options
        new_account_type = None
        default_country_code = None
        directory_config = self.main_config.get_dict_config('directory_users', True)
        if directory_config:
            new_account_type = directory_config.get_string('user_identity_type', True)
            new_account_type = user_sync.identity_type.parse_identity_type(new_account_type)
            default_country_code = directory_config.get_string('default_country_code', True)
        if not new_account_type:
            new_account_type = user_sync.identity_type.ENTERPRISE_IDENTITY_TYPE
            self.logger.debug("Using default for new_account_type: %s", new_account_type)

        # process exclusion configuration options
        exclude_identity_types = exclude_identity_type_names = []
        exclude_users = exclude_users_regexps = []
        exclude_groups = exclude_group_names = []
        adobe_config = self.main_config.get_dict_config('adobe_users', True)
        if adobe_config:
            exclude_identity_type_names = adobe_config.get_list('exclude_identity_types', True) or []
            exclude_users_regexps = adobe_config.get_list('exclude_users', True) or []
            exclude_group_names = adobe_config.get_list('exclude_adobe_groups', True) or []
        for name in exclude_identity_type_names:
            message_format = 'Illegal value in exclude_identity_types: %s'
            identity_type = user_sync.identity_type.parse_identity_type(name, message_format)
            exclude_identity_types.append(identity_type)
        for regexp in exclude_users_regexps:
            try:
                # add "match begin" and "match end" markers to ensure complete match
                # and compile the patterns because we will use them over and over
                exclude_users.append(re.compile(r'\A' + regexp + r'\Z', re.UNICODE))
            except re.error as e:
                validation_message = ('Illegal regular expression (%s) in %s: %s' %
                                      (regexp, 'exclude_identity_types', e))
                raise AssertionException(validation_message)
        for name in exclude_group_names:
            group = user_sync.rules.AdobeGroup.create(name)
            if not group or group.get_umapi_name() != user_sync.rules.PRIMARY_UMAPI_NAME:
                validation_message = 'Illegal value for %s in config file: %s' % ('exclude_groups', name)
                if not group:
                    validation_message += ' (Not a legal group name)'
                else:
                    validation_message += ' (Can only exclude groups in primary organization)'
                raise AssertionException(validation_message)
            exclude_groups.append(group.get_group_name())

        # get the limits
        limits_config = self.main_config.get_dict_config('limits')
        max_adobe_only_users = limits_config.get_int('max_adobe_only_users')

        # now get the directory extension, if any
        after_mapping_hook = None
        extended_attributes = None
        extension_config = self.get_directory_extension_options()
        if extension_config:
            after_mapping_hook_text = extension_config.get_string('after_mapping_hook')
            after_mapping_hook = compile(after_mapping_hook_text, '<per-user after-mapping-hook>', 'exec')
            extended_attributes = extension_config.get_list('extended_attributes')
            # declaration of extended adobe groups: this is needed for two reasons:
            # 1. it allows validation of group names, and matching them to adobe groups
            # 2. it allows removal of adobe groups not assigned by the hook
            for extended_adobe_group in extension_config.get_list('extended_adobe_groups'):
                group = user_sync.rules.AdobeGroup.create(extended_adobe_group)
                if group is None:
                    message = 'Extension contains illegal extended_adobe_group spec: ' + str(extended_adobe_group)
                    raise AssertionException(message)

        options = self.options
        result = {
            # these are in alphabetical order!  Always add new ones that way!
            'after_mapping_hook': after_mapping_hook,
            'default_country_code': default_country_code,
            'delete_strays': options['delete_strays'],
            'directory_group_filter': options['directory_group_filter'],
            'directory_group_mapped': options['directory_group_mapped'],
            'disentitle_strays': options['disentitle_strays'],
            'exclude_groups': exclude_groups,
            'exclude_identity_types': exclude_identity_types,
            'exclude_strays': options['exclude_strays'],
            'exclude_users': exclude_users,
            'extended_attributes': extended_attributes,
            'manage_groups': options['manage_groups'],
            'max_adobe_only_users': max_adobe_only_users,
            'new_account_type': new_account_type,
            'remove_strays': options['remove_strays'],
            'stray_list_input_path': options['stray_list_input_path'],
            'stray_list_output_path': options['stray_list_output_path'],
            'test_mode': options['test_mode'],
            'update_user_info': options['update_user_info'],
            'username_filter_regex': options['username_filter_regex'],
        }
        return result

    def create_umapi_options(self, connector_config_sources):
        options = self.get_dict_from_sources(connector_config_sources)
        options['test_mode'] = self.options['test_mode']
        options['bypass_authentication_mode'] = self.options['bypass_authentication_mode']
        return options

    def check_unused_config_keys(self):
        directory_connectors_config = self.get_directory_connector_configs()
        self.main_config.report_unused_values(self.logger, [directory_connectors_config])


class ObjectConfig(object):
    def __init__(self, scope):
        """
        :type scope: str
        """
        self.parent = None
        self.child_configs = {}
        self.scope = scope

    def set_parent(self, parent):
        self.parent = parent

    def add_child(self, config):
        """
        :type config: ObjectConfig 
        """
        config.set_parent(self)
        self.child_configs[config.scope] = config

    def find_child_config(self, scope):
        return self.child_configs.get(scope)

    def iter_configs(self):
        """
        :rtype iterable(ObjectConfig)
        """
        yield self
        for child_config in self.child_configs.itervalues():
            for subtree_config in child_config.iter_configs():
                yield subtree_config

    def get_full_scope(self):
        scopes = []
        config = self
        while config is not None:
            scopes.insert(0, str(config.scope))
            config = config.parent
        return '.'.join(scopes)

    def create_assertion_error(self, message):
        return AssertionException("%s in: %s" % (message, self.get_full_scope()))

    def describe_types(self, types_to_describe):
        if types_to_describe == types.StringTypes:
            result = self.describe_types(types.StringType)
        elif isinstance(types_to_describe, tuple):
            result = []
            for type_to_describe in types_to_describe:
                result.extend(self.describe_types(type_to_describe))
        else:
            result = [types_to_describe.__name__]
        return result

    def report_unused_values(self, logger, optional_configs=None):
        optional_configs = [] if optional_configs is None else optional_configs
        has_error = False
        for config in self.iter_configs():
            messages = config.describe_unused_values()
            if len(messages) > 0:
                if config in optional_configs:
                    log_level = logging.WARNING
                else:
                    log_level = logging.ERROR
                    has_error = True
                for message in messages:
                    logger.log(log_level, message)

        if has_error:
            raise AssertionException('Detected unused keys that are not ignorable.')

    def describe_unused_values(self):
        return []


class ListConfig(ObjectConfig):
    def __init__(self, scope, value):
        """
        :type scope: str
        :type value: list
        """
        super(ListConfig, self).__init__(scope)
        self.value = value

    def iter_values(self, allowed_types):
        """
        :type allowed_types
        """
        index = 0
        for item in self.value:
            if not isinstance(item, allowed_types):
                reported_types = self.describe_types(allowed_types)
                raise self.create_assertion_error("Value should be one of these types: %s for index: %s" %
                                                  (reported_types, index))
            index += 1
            yield item

    def iter_dict_configs(self):
        index = 0
        for value in self.iter_values(dict):
            config = self.find_child_config(index)
            if config is None:
                config = DictConfig("[%s]" % index, value)
                self.add_child(config)
            yield config
            index += 1


class DictConfig(ObjectConfig):
    def __init__(self, scope, value):
        """
        :type scope: str
        :type value: dict
        """
        super(DictConfig, self).__init__(scope)
        self.value = value
        self.accessed_keys = set()

    def has_key(self, key):
        return key in self.value

    def iter_keys(self):
        return self.value.iterkeys()

    def iter_unused_keys(self):
        for key in self.iter_keys():
            if key not in self.accessed_keys:
                yield key

    def get_dict_config(self, key, none_allowed=False):
        """
        :rtype DictConfig
        """
        result = self.find_child_config(key)
        if result is None:
            value = self.get_dict(key, none_allowed)
            if value is not None:
                result = DictConfig(key, value)
                self.add_child(result)
        return result

    def get_dict(self, key, none_allowed=False):
        value = self.get_value(key, dict, none_allowed)
        return value

    def get_string(self, key, none_allowed=False):
        return self.get_value(key, types.StringTypes, none_allowed)

    def get_int(self, key, none_allowed=False):
        return self.get_value(key, types.IntType, none_allowed)

    def get_bool(self, key, none_allowed=False):
        return self.get_value(key, types.BooleanType, none_allowed)

    def get_list(self, key, none_allowed=False):
        value = self.get_value(key, None, none_allowed)
        if value is not None and not isinstance(value, list):
            value = [value]
        return value

    def get_list_config(self, key, none_allowed=False):
        """
        :rtype ListConfig
        """
        result = self.find_child_config(key)
        if result is None:
            value = self.get_list(key, none_allowed)
            if value is not None:
                result = ListConfig(key, value)
                self.add_child(result)
        return result

    def get_value(self, key, allowed_types, none_allowed=False):
        self.accessed_keys.add(key)
        result = self.value.get(key)
        if result is None:
            if not none_allowed:
                raise self.create_assertion_error("Value not found for key: %s" % key)
        elif allowed_types is not None and not isinstance(result, allowed_types):
            reported_types = self.describe_types(allowed_types)
            raise self.create_assertion_error("Value should be one of these types: %s for key: %s" %
                                              (reported_types, key))
        return result

    def describe_unused_values(self):
        messages = []
        unused_keys = list(self.iter_unused_keys())
        if len(unused_keys) > 0:
            messages.append("Found unused keys: %s in: %s" % (unused_keys, self.get_full_scope()))
        return messages

    keyring_prefix = 'secure_'
    keyring_suffix = '_key'

    def has_credential(self, name):
        """
        Check if there is a credential setting with the given name
        :param name: plaintext setting name for the credential
        :return: setting that was specified, or None if none was
        """
        scope = self.get_full_scope()
        keyring_name = self.keyring_prefix + name + self.keyring_suffix
        plaintext = self.get_string(name, True)
        secure = self.get_string(keyring_name, True)
        if plaintext and secure:
            raise AssertionException('%s: cannot contain setting for both "%s" and "%s"' % (scope, name, keyring_name))
        if plaintext is not None:
            return name
        elif secure is not None:
            return keyring_name
        else:
            return None

    def get_credential(self, name, user_name, none_allowed=False):
        """
        Get the credential with the given name.  Raises an AssertionException if there
        is no credential, or if the credential is specified both in plaintext and the keyring.
        If the credential is kept in the keyring, the value of the keyring_name setting
        gives the secure storage key, and we fetch that key for the given user.
        :param name: setting name for the plaintext credential
        :param user_name: the user for whom we should fetch the service name password in secure storage
        :param none_allowed: whether the credential can be missing or empty
        :return: credential string
        """
        keyring_name = self.keyring_prefix + name + self.keyring_suffix
        scope = self.get_full_scope()
        # sometimes the credential is in plain text
        cleartext_value = self.get_string(name, True)
        # sometimes the value is in the keyring
        secure_value_key = self.get_string(keyring_name, True)
        # but it has to be in exactly one of those two places!
        if not cleartext_value and not secure_value_key and not none_allowed:
            raise AssertionException('%s: must contain setting for "%s" or "%s"' % (scope, name, keyring_name))
        if cleartext_value and secure_value_key:
            raise AssertionException('%s: cannot contain setting for both "%s" and "%s"' % (scope, name, keyring_name))
        if secure_value_key:
            try:
                value = keyring.get_password(service_name=secure_value_key, username=user_name)
            except Exception as e:
                raise AssertionException('%s: Error accessing secure storage: %s' % (scope, e))
        else:
            value = cleartext_value
        if not value and not none_allowed:
            raise AssertionException(
                '%s: No value in secure storage for user "%s", key "%s"' % (scope, user_name, secure_value_key))
        return value


class ConfigFileLoader:
    """
    Loads config files and does pathname expansion on settings that refer to files or directories
    """
    # config files can contain Unicode characters, so an encoding for them
    # can be specified as a command line argument.  This defaults to ascii.
    config_encoding = 'ascii'

    # key_paths in the root configuration file that should have filename values
    # mapped to their value options.  See load_from_yaml for the option meanings.
    ROOT_CONFIG_PATH_KEYS = {'/adobe_users/connectors/umapi': (True, True, None),
                             '/directory_users/connectors/*': (True, False, None),
                             '/directory_users/extension': (True, False, None),
                             '/logging/file_log_directory': (False, False, "logs"),
                             }

    # like ROOT_CONFIG_PATH_KEYS, but for non-root configuration files
    SUB_CONFIG_PATH_KEYS = {'/enterprise/priv_key_path': (True, False, None)}

    @classmethod
    def load_root_config(cls, filename):
        """
        loads the specified file as a root configuration file. This basically
        means that on top of loading the file as a yaml file into a dictionary,
        it will apply the ROOT_CONFIG_PATH_KEYS to the dictionary to replace
        the specified paths with absolute path values that are resolved
        relative to the given configuration's filename.
        type filename: str
        rtype dict
        """
        return cls.load_from_yaml(filename, cls.ROOT_CONFIG_PATH_KEYS)

    @classmethod
    def load_sub_config(cls, filename):
        """
        same as load_root_config, but applies SUB_CONFIG_PATH_KEYS to the
        dictionary loaded from the yaml file.
        """
        return cls.load_from_yaml(filename, cls.SUB_CONFIG_PATH_KEYS)

    @classmethod
    def load_other_config(cls, filename):
        """
        same as load_root_config, but does no post-processing.
        :type filename: str
        """
        return cls.load_from_yaml(filename, {})

    # these are set by load_from_yaml to hold the current state of what
    # key_path is being searched for in what file in what directory
    filepath = None  # absolute path of file currently being loaded
    filename = None  # filename of file currently being loaded
    dirpath = None   # directory path of file currently being loaded
    key_path = None  # the full pathname of the setting key being processed

    @classmethod
    def load_from_yaml(cls, filename, path_keys):
        """
        loads a yaml file, processes the resulting dict to adapt values for keys
        (the path to which is defined in path_keys) to a value that represents
        a file reference relative to the source file being loaded, and returns the
        processed dict.
        :param filename: the file to load yaml from
        :param path_keys: a dict whose keys are "path_keys" such as /key1/key2/key3
                          and whose values are tuples: (must_exist, can_have_subdict, default_val)
                          which are options on the value of the key whose values
                          are path expanded: must the path exist, can it be a list of paths
                          that contains sub-dictionaries whose values are paths, and
                          does the key have a default value so that must be added to
                          the dictionary if there is not already a value found.
        """
        if filename.startswith('$(') and filename.endswith(')'):
            # it's a command line to execute and read standard output
            dir_end = filename.index(']')
            if filename.startswith('$([') and dir_end > 0:
                dir_name = filename[3:dir_end]
                cmd_name = filename[dir_end + 1:-1]
            else:
                dir_name = os.path.abspath(".")
                cmd_name = filename[3:-1]
            try:
                byte_string = subprocess.check_output(cmd_name, cwd=dir_name, shell=True)
                yml = yaml.load(byte_string.decode(cls.config_encoding, 'strict'))
            except subprocess.CalledProcessError as e:
<<<<<<< HEAD
                raise AssertionException("Error executing process '%s' in dir [[%s]]: %s" % (cmd, dir, e))
=======
                raise AssertionException("Error executing process '%s' in dir '%s': %s" % (cmd_name, dir_name, e))
>>>>>>> b150d7d6
            except UnicodeDecodeError as e:
                raise AssertionException('Encoding error in process output: %s' % e)
            except yaml.error.MarkedYAMLError as e:
                raise AssertionException('Error parsing process YAML data: %s' % e)
        else:
            # it's a pathname to a configuration file to read
            cls.filepath = os.path.abspath(filename)
            if not os.path.isfile(cls.filepath):
                raise AssertionException('No such configuration file: [[%s]]' % (cls.filepath,))
            cls.filename = os.path.split(cls.filepath)[1]
            cls.dirpath = os.path.dirname(cls.filepath)
            try:
                with open(filename, 'rb', 1) as input_file:
                    byte_string = input_file.read()
                    yml = yaml.load(byte_string.decode(cls.config_encoding, 'strict'))
            except IOError as e:
                # if a file operation error occurred while loading the
                # configuration file, swallow up the exception and re-raise it
                # as an configuration loader exception.
                raise AssertionException("Error reading configuration file [[%s]]: %s" % (cls.filepath, e))
            except UnicodeDecodeError as e:
                # as above, but in case of encoding errors
                raise AssertionException("Encoding error in configuration file [[%s]]: %s" % (cls.filepath, e))
            except yaml.error.MarkedYAMLError as e:
                # as above, but in case of parse errors
                raise AssertionException("Error parsing configuration file [[%s]]: %s" % (cls.filepath, e))

        # process the content of the dict
        for path_key, options in path_keys.iteritems():
            cls.key_path = path_key
            keys = path_key.split('/')
            cls.process_path_key(yml, keys, 1, *options)
        return yml

    @classmethod
    def process_path_key(cls, dictionary, keys, level, must_exist, can_have_subdict, default_val):
        """
        this function is given the list of keys in the current key_path, and searches
        recursively into the given dictionary until it finds the designated value, and then
        resolves relative values in that value to abspaths based on the current filename.
        If a default value for the key_path is given, and no value is found in the dictionary,
        then the key_path is added to the dictionary with the expanded default value.
        type dictionary: dict
        type keys: list
        type level: int
        type must_exist: boolean
        type can_have_subdict: boolean
        type default_val: any
        """
        # found the key_path, process values
        if level == len(keys) - 1:
            key = keys[level]
            # if a wildcard is specified at this level, that means we
            # should process all keys as path values
            if key == "*":
                for key, val in dictionary.iteritems():
                    dictionary[key] = cls.process_path_value(val, must_exist, can_have_subdict)
            elif key in dictionary:
                dictionary[key] = cls.process_path_value(dictionary[key], must_exist, can_have_subdict)
            # key was not found, but default value was set, so apply it
            elif default_val:
                dictionary[key] = cls.relative_path(default_val, must_exist)
        # otherwise recurse deeper into the dict
        elif level < len(keys) - 1:
            key = keys[level]
            # if a wildcard is specified at this level, this indicates this
            # should select all keys that have dict type values, and recurse
            # into them at the next level
            if key == "*":
                for key in dictionary.keys():
                    if isinstance(dictionary[key], dict):
                        cls.process_path_key(dictionary[key], keys, level + 1,
                                             must_exist, can_have_subdict, default_val)
            elif key in dictionary:
                # if the key refers to a dictionary, recurse into it to go
                # further down the path key
                if isinstance(dictionary[key], dict):
                    cls.process_path_key(dictionary[key], keys, level + 1, must_exist, can_have_subdict, default_val)
            # if the key was not found, but a default value is specified,
            # drill down further to set the default value
            elif default_val:
                dictionary[key] = {}
                cls.process_path_key(dictionary[key], keys, level + 1, must_exist, can_have_subdict, default_val)

    @classmethod
    def process_path_value(cls, val, must_exist, can_have_subdict):
        """
        does the relative path processing for a value from the dictionary,
        which can be a string, a list of strings, or a list of strings
        and "tagged" strings (sub-dictionaries whose values are strings)
        :param val: the value we are processing, for error messages
        :param must_exist: whether there must be a value
        :param can_have_subdict: whether the value can be a tagged string
        """
        if isinstance(val, types.StringTypes):
            return cls.relative_path(val, must_exist)
        elif isinstance(val, list):
            vals = []
            for entry in val:
                if can_have_subdict and isinstance(entry, dict):
                    for subkey, subval in entry.iteritems():
                        vals.append({subkey: cls.relative_path(subval, must_exist)})
                else:
                    vals.append(cls.relative_path(entry, must_exist))
            return vals

    @classmethod
    def relative_path(cls, val, must_exist):
        """
        returns an absolute path that is resolved relative to the file being loaded
        """
        if not isinstance(val, types.StringTypes):
            raise AssertionException("Expected pathname for setting %s in config file [[%s]]" %
                                     (cls.key_path, cls.filename))
        if val.startswith('$(') and val.endswith(')'):
            # this presumes
            return "$([" + cls.dirpath + "]" + val[2:-1] + ")"
        if cls.dirpath and not os.path.isabs(val):
            val = os.path.abspath(os.path.join(cls.dirpath, val))
        if must_exist and not os.path.isfile(val):
            raise AssertionException('In setting %s in config file %s: No such file [[%s]]' %
                                     (cls.key_path, cls.filename, val))
        return val


class OptionsBuilder(object):
    def __init__(self, default_config):
        """
        :type default_config: DictConfig
        """
        self.default_config = default_config
        self.options = {}

    def get_options(self):
        return self.options

    def set_bool_value(self, key, default_value):
        """
        :type key: str
        :type default_value: bool
        """
        self.set_value(key, types.BooleanType, default_value)

    def set_int_value(self, key, default_value):
        """
        :type key: str
        :type default_value: int
        """
        self.set_value(key, types.IntType, default_value)

    def set_string_value(self, key, default_value):
        """
        :type key: str
        :type default_value: str
        """
        self.set_value(key, types.StringTypes, default_value)

    def set_dict_value(self, key, default_value):
        """
        :type key: str
        :type default_value: dict
        """
        self.set_value(key, dict, default_value)

    def set_value(self, key, allowed_types, default_value):
        value = default_value
        config = self.default_config
        if config is not None and key in config:
            value = config.get_value(key, allowed_types, False)
        self.options[key] = value

    def require_string_value(self, key):
        return self.require_value(key, types.StringTypes)

    def require_value(self, key, allowed_types):
        config = self.default_config
        if config is None:
            raise AssertionException("No config found.")
        self.options[key] = value = config.get_value(key, allowed_types)
        return value<|MERGE_RESOLUTION|>--- conflicted
+++ resolved
@@ -69,11 +69,7 @@
         ConfigFileLoader.config_encoding = config_encoding
         main_config_content = ConfigFileLoader.load_root_config(main_config_filename)
         self.logger = logger = logging.getLogger('config')
-<<<<<<< HEAD
-        logger.info("Using main config file: [[%s]]", main_config_filename)
-=======
         logger.info("Using main config file: %s", main_config_filename)
->>>>>>> b150d7d6
         self.main_config = DictConfig("<%s>" % main_config_filename, main_config_content)
 
     def set_options(self, caller_options):
@@ -695,11 +691,7 @@
                 byte_string = subprocess.check_output(cmd_name, cwd=dir_name, shell=True)
                 yml = yaml.load(byte_string.decode(cls.config_encoding, 'strict'))
             except subprocess.CalledProcessError as e:
-<<<<<<< HEAD
-                raise AssertionException("Error executing process '%s' in dir [[%s]]: %s" % (cmd, dir, e))
-=======
                 raise AssertionException("Error executing process '%s' in dir '%s': %s" % (cmd_name, dir_name, e))
->>>>>>> b150d7d6
             except UnicodeDecodeError as e:
                 raise AssertionException('Encoding error in process output: %s' % e)
             except yaml.error.MarkedYAMLError as e:
@@ -708,7 +700,7 @@
             # it's a pathname to a configuration file to read
             cls.filepath = os.path.abspath(filename)
             if not os.path.isfile(cls.filepath):
-                raise AssertionException('No such configuration file: [[%s]]' % (cls.filepath,))
+                raise AssertionException('No such configuration file: %s' % (cls.filepath,))
             cls.filename = os.path.split(cls.filepath)[1]
             cls.dirpath = os.path.dirname(cls.filepath)
             try:
