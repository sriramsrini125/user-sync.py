# Copyright (c) 2016-2017 Adobe Systems Incorporated.  All rights reserved.
#
# Permission is hereby granted, free of charge, to any person obtaining a copy
# of this software and associated documentation files (the "Software"), to deal
# in the Software without restriction, including without limitation the rights
# to use, copy, modify, merge, publish, distribute, sublicense, and/or sell
# copies of the Software, and to permit persons to whom the Software is
# furnished to do so, subject to the following conditions:
#
# The above copyright notice and this permission notice shall be included in all
# copies or substantial portions of the Software.
#
# THE SOFTWARE IS PROVIDED "AS IS", WITHOUT WARRANTY OF ANY KIND, EXPRESS OR
# IMPLIED, INCLUDING BUT NOT LIMITED TO THE WARRANTIES OF MERCHANTABILITY,
# IMPLIED, INCLUDING BUT NOT LIMITED TO THE WARRANTIES OF MERCHANTABILITY,
# FITNESS FOR A PARTICULAR PURPOSE AND NONINFRINGEMENT. IN NO EVENT SHALL THE
# AUTHORS OR COPYRIGHT HOLDERS BE LIABLE FOR ANY CLAIM, DAMAGES OR OTHER
# LIABILITY, WHETHER IN AN ACTION OF CONTRACT, TORT OR OTHERWISE, ARISING FROM,
# OUT OF OR IN CONNECTION WITH THE SOFTWARE OR THE USE OR OTHER DEALINGS IN THE
# SOFTWARE.

import logging
import six

import user_sync.connector.umapi
import user_sync.error
import user_sync.identity_type
from user_sync.helper import normalize_string, CSVAdapter, JobStats

GROUP_NAME_DELIMITER = '::'
PRIMARY_UMAPI_NAME = None


class RuleProcessor(object):
    def __init__(self, caller_options):
        """
        :type caller_options:dict
        """
        options = {
            # these are in alphabetical order!  Always add new ones that way!
            'after_mapping_hook': None,
            'default_country_code': None,
            'delete_strays': False,
            'directory_group_filter': None,
            'directory_group_mapped': False,
            'disentitle_strays': False,
            'exclude_groups': [],
            'exclude_identity_types': [],
            'exclude_strays': False,
            'exclude_users': [],
            'extended_attributes': None,
            'manage_groups': False,
            'max_adobe_only_users': 200,
            'new_account_type': user_sync.identity_type.ENTERPRISE_IDENTITY_TYPE,
            'remove_strays': False,
            'stray_list_input_path': None,
            'stray_list_output_path': None,
            'test_mode': False,
            'update_user_info': True,
            'username_filter_regex': None,
        }
        options.update(caller_options)
        self.options = options
        self.directory_user_by_user_key = {}
        self.filtered_directory_user_by_user_key = {}
        self.umapi_info_by_name = {}
        # counters for action summary log
        self.action_summary = {
            # these are in alphabetical order!  Always add new ones that way!
            'adobe_strays_processed': 0,
            'adobe_users_created': 0,
            'adobe_users_excluded': 0,
            'adobe_users_read': 0,
            'adobe_users_unchanged': 0,
            'adobe_users_updated': 0,
            'directory_users_read': 0,
            'directory_users_selected': 0,
        }
        self.logger = logger = logging.getLogger('processor')

        # save away the exclude options for use in filtering
        self.exclude_groups = self.normalize_groups(options['exclude_groups'])
        self.exclude_identity_types = options['exclude_identity_types']
        self.exclude_users = options['exclude_users']

        # There's a big difference between how we handle the primary umapi,
        # and how we handle secondary umapis.  We care about all the (non-excluded)
        # users in the primary umapi, but we only care about those users in the
        # secondary umapis that match (non-excluded) users in the primary umapi.
        # That's because all we do in the secondary umapis is group management
        # of primary-umapi users, who are presumed to be in primary-umapi domains.
        # So instead of keeping track of excluded users in the primary umapi,
        # we keep track of included users, so we can match them against users
        # in the secondary umapis (and exclude all that don't match).  Finally,
        # we keep track of user keys (in any umapi) that we have updated, so
        # we can correctly report their count.
        self.adobe_user_count = 0
        self.included_user_keys = set()
        self.excluded_user_count = 0
        self.updated_user_keys = set()

        # stray key input path comes in, stray_list_output_path goes out
        self.stray_key_map = self.make_stray_key_map()
        if options['stray_list_input_path']:
            self.read_stray_key_map(options['stray_list_input_path'])
        self.stray_list_output_path = options['stray_list_output_path']

        # determine what processing is needed on strays
        self.will_manage_strays = (options['manage_groups'] or options['disentitle_strays'] or
                                   options['remove_strays'] or options['delete_strays'])
        self.will_process_strays = (not options['exclude_strays']) and (options['stray_list_output_path'] or
                                                                        self.will_manage_strays)

        # in/out variables for per-user after-mapping-hook code
        self.after_mapping_hook_scope = {
            # in: attributes retrieved from customer directory system (eg 'c', 'givenName')
            # out: N/A
            'source_attributes': None,
            # in: customer-side directory groups found for user
            # out: N/A
            'source_groups': None,
            # in: user's attributes for UMAPI calls as defined by usual rules (eg 'country', 'firstname')
            # out: user's attributes for UMAPI calls as potentially changed by hook code
            'target_attributes': None,
            # in: adobe groups mapped for user by usual rules
            # out: adobe groups as potentially changed by hook code
            'target_groups': None,
            # make logging available to hook code
            'logger': logger,
            # for exclusive use by hook code; persists across calls
            'hook_storage': None,
        }

        if logger.isEnabledFor(logging.DEBUG):
            options_to_report = options.copy()
            username_filter_regex = options_to_report['username_filter_regex']
            if username_filter_regex is not None:
                options_to_report['username_filter_regex'] = "%s: %s" % (type(username_filter_regex),
                                                                         username_filter_regex.pattern)
            logger.debug('Initialized with options: %s', options_to_report)

    def run(self, directory_groups, directory_connector, umapi_connectors):
        """
        :type directory_groups: dict(str, list(AdobeGroup)
        :type directory_connector: user_sync.connector.directory.DirectoryConnector
        :type umapi_connectors: UmapiConnectors
        """
        logger = self.logger

        self.prepare_umapi_infos()

        if directory_connector is not None:
            load_directory_stats = JobStats("Load from Directory", divider="-")
            load_directory_stats.log_start(logger)
            self.read_desired_user_groups(directory_groups, directory_connector)
            load_directory_stats.log_end(logger)
            should_sync_umapi_users = True
        else:
            # no directory users to sync with
            should_sync_umapi_users = False

        umapi_stats = JobStats("Sync Umapi", divider="-")
        umapi_stats.log_start(logger)
        if should_sync_umapi_users:
            self.process_umapi_users(umapi_connectors)
        if self.will_process_strays:
            self.process_strays(umapi_connectors)
        umapi_connectors.execute_actions()
        umapi_stats.log_end(logger)
        self.log_action_summary(umapi_connectors)

    def log_action_summary(self, umapi_connectors):
        """
        log number of affected directory and Adobe users,
        and a summary of network actions sent and that had errors
        :type umapi_connectors: UmapiConnectors
        :return: None
        """
        logger = self.logger
        # find the total number of directory users and selected/filtered users
        self.action_summary['directory_users_read'] = len(self.directory_user_by_user_key)
        self.action_summary['directory_users_selected'] = len(self.filtered_directory_user_by_user_key)
        # find the total number of adobe users and excluded users
        self.action_summary['adobe_users_read'] = self.adobe_user_count
        self.action_summary['adobe_users_excluded'] = self.excluded_user_count
        self.action_summary['adobe_users_updated'] = len(self.updated_user_keys)
        # find out the number of users that have no changes; this depends on whether
        # we actually read the directory or read an input file.  So there are two cases:
        if self.action_summary['adobe_users_read'] == 0:
            self.action_summary['adobe_users_unchanged'] = 0
        else:
            self.action_summary['adobe_users_unchanged'] = (
                self.action_summary['adobe_users_read'] -
                self.action_summary['adobe_users_excluded'] -
                self.action_summary['adobe_users_updated'] -
                self.action_summary['adobe_strays_processed']
            )
        if self.options['test_mode']:
            header = '- Action Summary (TEST MODE) -'
        else:
            header = '------- Action Summary -------'
        logger.info('---------------------------' + header + '---------------------------')

        # English text description for action summary log.
        # The action summary will be shown the same order as they are defined in this list
        action_summary_description = [
            ['directory_users_read', 'Number of directory users read'],
            ['directory_users_selected', 'Number of directory users selected for input'],
            ['adobe_users_read', 'Number of Adobe users read'],
            ['adobe_users_excluded', 'Number of Adobe users excluded from updates'],
            ['adobe_users_unchanged', 'Number of non-excluded Adobe users with no changes'],
            ['adobe_users_created', 'Number of new Adobe users added'],
            ['adobe_users_updated', 'Number of matching Adobe users updated'],
        ]
        if self.will_process_strays:
            if self.options['delete_strays']:
                action = 'deleted'
            elif self.options['remove_strays']:
                action = 'removed'
            elif self.options['disentitle_strays']:
                action = 'removed from all groups'
            else:
                action = 'with groups processed'
            action_summary_description.append(['adobe_strays_processed', 'Number of Adobe-only users ' + action])

        # prepare the network summary
        umapi_summary_format = 'Number of%s%s UMAPI actions sent (total, success, error)'
        if umapi_connectors.get_secondary_connectors():
            spacer = ' '
            connectors = [('primary', umapi_connectors.get_primary_connector())]
            connectors.extend(six.iteritems(umapi_connectors.get_secondary_connectors()))
        else:
            spacer = ''
            connectors = [('', umapi_connectors.get_primary_connector())]

        # to line up the stats, we pad them out to the longest stat description length,
        # so first we compute that pad length
        pad = 0
        for action_description in action_summary_description:
            if len(action_description[1]) > pad:
                pad = len(action_description[1])
        for name, _ in connectors:
            umapi_summary_description = umapi_summary_format % (spacer, name)
            if len(umapi_summary_description) > pad:
                pad = len(umapi_summary_description)
        # and then we use it
        for action_description in action_summary_description:
            description = action_description[1].rjust(pad, ' ')
            action_count = self.action_summary[action_description[0]]
            logger.info('  %s: %s', description, action_count)
        for name, umapi_connector in connectors:
            sent, errors = umapi_connector.get_action_manager().get_statistics()
            description = (umapi_summary_format % (spacer, name)).rjust(pad, ' ')
            logger.info('  %s: (%s, %s, %s)', description, sent, sent - errors, errors)
        logger.info('------------------------------------------------------------------------------------')

    def will_manage_groups(self):
        return self.options['manage_groups']

    def get_umapi_info(self, umapi_name):
        umapi_info = self.umapi_info_by_name.get(umapi_name)
        if umapi_info is None:
            self.umapi_info_by_name[umapi_name] = umapi_info = UmapiTargetInfo(umapi_name)
        return umapi_info

    def prepare_umapi_infos(self):
        """
        Make sure we have prepared organizations for all the mapped groups, including extensions.
        """
        for adobe_group in AdobeGroup.iter_groups():
            umapi_info = self.get_umapi_info(adobe_group.get_umapi_name())
            umapi_info.add_mapped_group(adobe_group.get_group_name())

    def read_desired_user_groups(self, mappings, directory_connector):
        """
        :type mappings: dict(str, list(AdobeGroup))
        :type directory_connector: user_sync.connector.directory.DirectoryConnector
        """
        self.logger.debug('Building work list...')

        options = self.options
        directory_group_filter = options['directory_group_filter']
        if directory_group_filter is not None:
            directory_group_filter = set(directory_group_filter)
        extended_attributes = options.get('extended_attributes')

        directory_user_by_user_key = self.directory_user_by_user_key
        filtered_directory_user_by_user_key = self.filtered_directory_user_by_user_key

<<<<<<< HEAD
        directory_groups = set(six.iterkeys(mappings))
=======
        directory_groups = set(mappings.iterkeys()) if self.will_manage_groups() else set()
>>>>>>> d3d68d4d
        if directory_group_filter is not None:
            directory_groups.update(directory_group_filter)
        directory_users = directory_connector.load_users_and_groups(groups=directory_groups,
                                                                    extended_attributes=extended_attributes,
                                                                    all_users=directory_group_filter is None)

        for directory_user in directory_users:
            user_key = self.get_directory_user_key(directory_user)
            if not user_key:
                self.logger.warning("Ignoring directory user with empty user key: %s", directory_user)
                continue
            directory_user_by_user_key[user_key] = directory_user

            if not self.is_directory_user_in_groups(directory_user, directory_group_filter):
                continue
            if not self.is_selected_user_key(user_key):
                continue

            filtered_directory_user_by_user_key[user_key] = directory_user
            self.get_umapi_info(PRIMARY_UMAPI_NAME).add_desired_group_for(user_key, None)

            # set up groups in hook scope; the target groups will be used whether or not there's customer hook code
            self.after_mapping_hook_scope['source_groups'] = set()
            self.after_mapping_hook_scope['target_groups'] = set()
            for group in directory_user['groups']:
                self.after_mapping_hook_scope['source_groups'].add(group)   # this is a directory group name
                adobe_groups = mappings.get(group)
                if adobe_groups is not None:
                    for adobe_group in adobe_groups:
                        self.after_mapping_hook_scope['target_groups'].add(adobe_group.get_qualified_name())

            # only if there actually is hook code: set up rest of hook scope, invoke hook, update user attributes
            if options['after_mapping_hook'] is not None:
                self.after_mapping_hook_scope['source_attributes'] = directory_user['source_attributes'].copy()

                target_attributes = dict()
                target_attributes['email'] = directory_user.get('email')
                target_attributes['username'] = directory_user.get('username')
                target_attributes['domain'] = directory_user.get('domain')
                target_attributes['firstname'] = directory_user.get('firstname')
                target_attributes['lastname'] = directory_user.get('lastname')
                target_attributes['country'] = directory_user.get('country')
                target_attributes['uid'] = directory_user.get('uid')
                self.after_mapping_hook_scope['target_attributes'] = target_attributes

                # invoke the customer's hook code
                self.log_after_mapping_hook_scope(before_call=True)
                exec (options['after_mapping_hook'], self.after_mapping_hook_scope)
                self.log_after_mapping_hook_scope(after_call=True)

                # copy modified attributes back to the user object
                directory_user.update(self.after_mapping_hook_scope['target_attributes'])

            for target_group_qualified_name in self.after_mapping_hook_scope['target_groups']:
                target_group = AdobeGroup.lookup(target_group_qualified_name)
                if target_group is not None:
                    umapi_info = self.get_umapi_info(target_group.get_umapi_name())
                    umapi_info.add_desired_group_for(user_key, target_group.get_group_name())
                else:
                    self.logger.error('Target adobe group %s is not known; ignored', target_group_qualified_name)

        self.logger.debug('Total directory users after filtering: %d', len(filtered_directory_user_by_user_key))
        if self.logger.isEnabledFor(logging.DEBUG):
            self.logger.debug('Group work list: %s', dict([(umapi_name, umapi_info.get_desired_groups_by_user_key())
                                                           for umapi_name, umapi_info
                                                           in six.iteritems(self.umapi_info_by_name)]))
    
    def is_directory_user_in_groups(self, directory_user, groups):
        """
        :type directory_user: dict
        :type groups: set
        :rtype bool
        """
        if groups is None:
            return True
        for directory_user_group in directory_user['groups']:
            if directory_user_group in groups:
                return True
        return False

    def process_umapi_users(self, umapi_connectors):
        """
        This is where we actually "do the sync"; that is, where we match users on the two sides.
        When we get here, we have loaded all the directory users *and* we have loaded all the adobe users,
        and (conceptually) we match them up, updating the adobe users that match, marking the umapi
        users that don't match for deletion, and adding adobe users for the directory users that didn't match.
        What makes the code here more complex is that, instead of looping over users just once and
        updating each user in all of the umapi connectors at that time, we instead loop over users
        once per umapi for which we have a umapi connector, and we do the matching logic for each of
        those umapis.
        :type umapi_connectors: UmapiConnectors
        """
        if umapi_connectors.get_secondary_connectors():
            self.logger.debug('Syncing users to primary umapi...')
        else:
            self.logger.debug('Syncing users to umapi...')
        primary_umapi_info = self.get_umapi_info(PRIMARY_UMAPI_NAME)

        # Loop over users and compare then and process differences
        primary_adds_by_user_key = self.update_umapi_users_for_connector(primary_umapi_info,
                                                                         umapi_connectors.get_primary_connector())

        # Handle creates for new users.  This also drives adding the new user to the secondaries,
        # but the secondary adobe groups will be managed below in the usual way.
        for user_key, groups_to_add in six.iteritems(primary_adds_by_user_key):
            self.add_umapi_user(user_key, groups_to_add, umapi_connectors)
        # we just did a bunch of adds, we need to flush the connections before we can sync groups
        umapi_connectors.execute_actions()

        # Now manage the adobe groups in the secondaries
        for umapi_name, umapi_connector in six.iteritems(umapi_connectors.get_secondary_connectors()):
            secondary_umapi_info = self.get_umapi_info(umapi_name)
            if len(secondary_umapi_info.get_mapped_groups()) == 0:
                continue
            self.logger.debug('Syncing users to secondary umapi %s...', umapi_name)
            secondary_updates_by_user_key = self.update_umapi_users_for_connector(secondary_umapi_info, umapi_connector)
            if secondary_updates_by_user_key:
                self.logger.critical("Shouldn't happen! In secondary umapi %s, the following users were not found: %s",
                                     umapi_name, secondary_updates_by_user_key.keys())

    def is_selected_user_key(self, user_key):
        """
        :type user_key: str
        """
        username_filter_regex = self.options['username_filter_regex']
        if username_filter_regex is not None:
            username = self.get_username_from_user_key(user_key)
            search_result = username_filter_regex.search(username)
            if search_result is None:
                return False
        return True

    def make_stray_key_map(self):
        """
        The stray key map is a two-level map:
        * the first level maps umapis to user_keys of users in those umapis;
        * the second level maps those user_keys to the groups that should be removed from them.
        :return: dict whose values are dicts
        """
        return {}

    def get_stray_keys(self, umapi_name=PRIMARY_UMAPI_NAME):
        return self.stray_key_map.get(umapi_name, {})

    def add_stray(self, umapi_name, user_key, removed_groups=None):
        """
        Remember that this user is a stray found in this umapi connector.  The special marker value None
        means that we are about to start processing this connector, so initialize the map for it.
        :param umapi_name: name of the umapi connector the user was found in
        :param user_key: user_key (str) from a user in that connector
        :param removed_groups: a set of adobe_groups to be removed from the user in that umapi
        """
        if user_key is None:
            if umapi_name not in self.stray_key_map:
                self.stray_key_map[umapi_name] = {}
        else:
            self.stray_key_map[umapi_name][user_key] = removed_groups

    def process_strays(self, umapi_connectors):
        """
        Do the top-level logic for stray processing (output to file or clean them up), enforce limits, etc.
        The actual work is done in sub-functions that we call.
        :param umapi_connectors:
        :return:
        """
        stray_count = len(self.get_stray_keys())
        if self.stray_list_output_path:
            self.write_stray_key_map()
        if self.will_manage_strays:
            max_missing = self.options['max_adobe_only_users']
            if stray_count > max_missing:
                self.logger.critical('Unable to process Adobe-only users, as their count (%s) is larger '
                                     'than the max_adobe_only_users setting (%d)', stray_count, max_missing)
                self.action_summary['adobe_strays_processed'] = 0
                return
            self.action_summary['adobe_strays_processed'] = stray_count
            self.logger.debug("Processing Adobe-only users...")
            self.manage_strays(umapi_connectors)

    def manage_strays(self, umapi_connectors):
        """
        Manage strays.  This doesn't require having loaded users from the umapi.
        Management of groups, removal of entitlements and removal from umapi are 
        processed against every secondary umapi, whereas account deletion is only done
        against the primary umapi.
        :type umapi_connectors: UmapiConnectors
        """
        # figure out what management to do
        manage_stray_groups = self.will_manage_groups()
        disentitle_strays = self.options['disentitle_strays']
        remove_strays = self.options['remove_strays']
        delete_strays = self.options['delete_strays']

        # all our processing is controlled by the strays in the primary organization
        primary_strays = self.get_stray_keys()

        # convenience function to get umapi Commands given a user key
        def get_commands(key):
            """Given a user key, returns the umapi commands targeting that user"""
            id_type, username, domain = self.parse_user_key(key)
            return user_sync.connector.umapi.Commands(identity_type=id_type, username=username, domain=domain)

        # do the secondary umapis first, in case we are deleting user accounts from the primary umapi at the end
        for umapi_name, umapi_connector in six.iteritems(umapi_connectors.get_secondary_connectors()):
            secondary_strays = self.get_stray_keys(umapi_name)
            for user_key in primary_strays:
                if user_key in secondary_strays:
                    commands = get_commands(user_key)
                    if disentitle_strays:
                        self.logger.info('Removing all adobe groups in %s for Adobe-only user: %s',
                                         umapi_name, user_key)
                        commands.remove_all_groups()
                    elif remove_strays or delete_strays:
                        self.logger.info('Removing Adobe-only user from %s: %s',
                                         umapi_name, user_key)
                        commands.remove_from_org(False)
                    elif manage_stray_groups:
                        groups_to_remove = secondary_strays[user_key]
                        if groups_to_remove:
                            self.logger.info('Removing mapped groups in %s from Adobe-only user: %s',
                                             umapi_name, user_key)
                            commands.remove_groups(groups_to_remove)
                        else:
                            continue
                    else:
                        # haven't done anything, don't send commands
                        continue
                    umapi_connector.send_commands(commands)
            # make sure the commands for each umapi are executed before moving to the next
            umapi_connector.get_action_manager().flush()

        # finish with the primary umapi
        primary_connector = umapi_connectors.get_primary_connector()
        for user_key in primary_strays:
            commands = get_commands(user_key)
            if disentitle_strays:
                self.logger.info('Removing all adobe groups for Adobe-only user: %s', user_key)
                commands.remove_all_groups()
            elif remove_strays or delete_strays:
                action = "Deleting" if delete_strays else "Removing"
                self.logger.info('%s Adobe-only user: %s', action, user_key)
                commands.remove_from_org(True if delete_strays else False)
            elif manage_stray_groups:
                groups_to_remove = primary_strays[user_key]
                if groups_to_remove:
                    self.logger.info('Removing mapped groups from Adobe-only user: %s', user_key)
                    commands.remove_groups(groups_to_remove)
                else:
                    continue
            else:
                # haven't done anything, don't send commands
                continue
            primary_connector.send_commands(commands)
        # make sure the actions get sent
        primary_connector.get_action_manager().flush()

    def get_user_attributes(self, directory_user):
        attributes = {}
        attributes['email'] = directory_user['email']
        attributes['firstname'] = directory_user['firstname']
        attributes['lastname'] = directory_user['lastname']
        return attributes

    def get_identity_type_from_directory_user(self, directory_user):
        identity_type = directory_user.get('identity_type')
        if identity_type is None:
            identity_type = self.options['new_account_type']
            self.logger.warning('Found user with no identity type, using %s: %s', identity_type, directory_user)
        return identity_type

    def get_identity_type_from_umapi_user(self, umapi_user):
        identity_type = umapi_user.get('type')
        if identity_type is None:
            identity_type = self.options['new_account_type']
            self.logger.error('Found adobe user with no identity type, using %s: %s', identity_type, umapi_user)
        return identity_type

    def create_commands_from_directory_user(self, directory_user, identity_type=None):
        """
        :type directory_user: dict
        :type identity_type: str
        """
        if identity_type is None:
            identity_type = self.get_identity_type_from_directory_user(directory_user)
        commands = user_sync.connector.umapi.Commands(identity_type, directory_user['email'],
                                                      directory_user['username'], directory_user['domain'])
        return commands

    def add_umapi_user(self, user_key, groups_to_add, umapi_connectors):
        """
        Add the user to the primary umapi with groups, and create in group-using secondaries without groups.  
        The secondary group mappings should be taken care of by caller when the secondaries are walked.
        :type user_key: str
        :type groups_to_add: list
        :type umapi_connectors: UmapiConnectors
        """
        # Check to see what we're updating
        options = self.options
        update_user_info = options['update_user_info']
        manage_groups = self.will_manage_groups()

        # put together the user's attributes
        directory_user = self.directory_user_by_user_key[user_key]
        identity_type = self.get_identity_type_from_directory_user(directory_user)
        primary_commands = self.create_commands_from_directory_user(directory_user, identity_type)
        attributes = self.get_user_attributes(directory_user)
        # check whether the country is set in the directory, use default if not
        country = directory_user['country']
        if not country:
            country = options['default_country_code']
        if not country:
            if identity_type == user_sync.identity_type.ENTERPRISE_IDENTITY_TYPE:
                # Enterprise users are allowed to have undefined country
                country = 'UD'
            else:
                self.logger.error("User %s cannot be added as it has a blank country code"
                                  " and no default has been specified.", user_key)
                return
        attributes['country'] = country
        if attributes.get('firstname') is None:
            attributes.pop('firstname', None)
        if attributes.get('lastname') is None:
            attributes.pop('lastname', None)
        attributes['option'] = "updateIfAlreadyExists" if update_user_info else 'ignoreIfAlreadyExists'

        # add the user to primary with groups
        self.logger.info('Adding directory user with user key: %s', user_key)
        self.action_summary['adobe_users_created'] += 1
        primary_commands.add_user(attributes)
        if manage_groups:
            primary_commands.add_groups(groups_to_add)
        umapi_connectors.get_primary_connector().send_commands(primary_commands)
        # add the user to secondaries without groups
        for umapi_name, umapi_connector in six.iteritems(umapi_connectors.secondary_connectors):
            secondary_umapi_info = self.get_umapi_info(umapi_name)
            # only add the user to this secondary if he is in groups in this secondary
            if secondary_umapi_info.get_desired_groups(user_key):
                self.logger.info('Adding directory user to %s with user key: %s', umapi_name, user_key)
                secondary_commands = self.create_commands_from_directory_user(directory_user, identity_type)
                secondary_commands.add_user(attributes)
                umapi_connector.send_commands(secondary_commands)

    def update_umapi_user(self, umapi_info, user_key, umapi_connector,
                          attributes_to_update=None, groups_to_add=None, groups_to_remove=None,
                          umapi_user=None):
        # Note that the user may exist only in the directory, only in the umapi, or both at this point.
        # When we are updating an Adobe user who has been removed from the directory, we have to be careful to use
        # data from the umapi_user parameter and not try to get information from the directory.
        """
        Send the action to update aspects of an adobe user, like info and groups
        :type umapi_info: UmapiTargetInfo
        :type user_key: str
        :type umapi_connector: user_sync.connector.umapi.UmapiConnector
        :type attributes_to_update: dict
        :type groups_to_add: set(str)
        :type groups_to_remove: set(str)
        :type umapi_user: dict # with type, username, domain, and email entries
        """
        is_primary_org = umapi_info.get_name() == PRIMARY_UMAPI_NAME
        if attributes_to_update or groups_to_add or groups_to_remove:
            self.updated_user_keys.add(user_key)
        if attributes_to_update:
            self.logger.info('Updating info for user key: %s changes: %s', user_key, attributes_to_update)
        if groups_to_add or groups_to_remove:
            if is_primary_org:
                self.logger.info('Managing groups for user key: %s added: %s removed: %s',
                                 user_key, groups_to_add, groups_to_remove)
            else:
                self.logger.info('Managing groups in %s for user key: %s added: %s removed: %s',
                                 umapi_info.get_name(), user_key, groups_to_add, groups_to_remove)

        if user_key in self.directory_user_by_user_key:
            directory_user = self.directory_user_by_user_key[user_key]
            identity_type = self.get_identity_type_from_directory_user(directory_user)
        else:
            directory_user = umapi_user
            identity_type = umapi_user.get('type')

        commands = self.create_commands_from_directory_user(directory_user, identity_type=identity_type)
        if identity_type != user_sync.identity_type.ADOBEID_IDENTITY_TYPE:
            commands.update_user(attributes_to_update)
        else:
            if attributes_to_update:
                self.logger.warning("Can't update attributes on Adobe ID user: %s", umapi_user.get("email"))
        commands.add_groups(groups_to_add)
        commands.remove_groups(groups_to_remove)
        umapi_connector.send_commands(commands)

    def update_umapi_users_for_connector(self, umapi_info, umapi_connector):
        """
        This is the main function that goes over adobe users and looks for and processes differences.
        It is called with a particular organization that it should manage groups against.
        It returns a map from user keys to adobe groups:
            the keys are the user keys of all the selected directory users that don't exist in the target umapi;
            the value for each key is the set of adobe groups in this umapi that the created user should be put into.
        The use of this return value by the caller is to create the user and add him to the right groups.
        :type umapi_info: UmapiTargetInfo
        :type umapi_connector: user_sync.connector.umapi.UmapiConnector
        :rtype: map(string, set)
        """
        filtered_directory_user_by_user_key = self.filtered_directory_user_by_user_key

        # the way we construct the return vaue is to start with a map from all directory users
        # to their groups in this umapi, make a copy, and pop off any adobe users we find.
        # That way, and key/value pairs left in the map are the unmatched adobe users and their groups.
        user_to_group_map = umapi_info.get_desired_groups_by_user_key()
        user_to_group_map = {} if user_to_group_map is None else user_to_group_map.copy()

        # check to see if we should update adobe users
        options = self.options
        update_user_info = options['update_user_info']
        manage_groups = self.will_manage_groups()
        exclude_strays = self.options['exclude_strays']
        will_process_strays = self.will_process_strays

        # prepare the strays map if we are going to be processing them
        if will_process_strays:
            self.add_stray(umapi_info.get_name(), None)

        # there are certain operations we only do in the primary umapi
        in_primary_org = umapi_info.get_name() == PRIMARY_UMAPI_NAME

        # Walk all the adobe users, getting their group data, matching them with directory users,
        # and adjusting their attribute and group data accordingly.
        for umapi_user in umapi_connector.iter_users():
            # get the basic data about this user; initialize change markers to "no change"
            user_key = self.get_umapi_user_key(umapi_user)
            if not user_key:
                self.logger.warning("Ignoring umapi user with empty user key: %s", umapi_user)
                continue
            umapi_info.add_umapi_user(user_key, umapi_user)
            attribute_differences = {}
            current_groups = self.normalize_groups(umapi_user.get('groups'))
            groups_to_add = set()
            groups_to_remove = set()

            # If this adobe user matches any directory user, pop them out of the
            # map because we know they don't need to be created.
            # Also, keep track of the mapped groups for the directory user
            # so we can update the adobe user's groups as needed.
            desired_groups = user_to_group_map.pop(user_key, None) or set()

            # check for excluded users
            if self.is_umapi_user_excluded(in_primary_org, user_key, current_groups):
                continue

            directory_user = filtered_directory_user_by_user_key.get(user_key)
            if directory_user is None:
                # There's no selected directory user matching this adobe user
                # so we mark this adobe user as a stray, and we mark him
                # for removal from any mapped groups.
                if exclude_strays:
                    self.logger.debug("Excluding Adobe-only user: %s", user_key)
                    self.excluded_user_count += 1
                elif will_process_strays:
                    self.logger.debug("Found Adobe-only user: %s", user_key)
                    self.add_stray(umapi_info.get_name(), user_key,
                                   None if not manage_groups else current_groups & umapi_info.get_mapped_groups())
            else:
                # There is a selected directory user who matches this adobe user,
                # so mark any changed umapi attributes,
                # and mark him for addition and removal of the appropriate mapped groups
                if update_user_info or manage_groups:
                    self.logger.debug("Adobe user matched on customer side: %s", user_key)
                if update_user_info and in_primary_org:
                    attribute_differences = self.get_user_attribute_difference(directory_user, umapi_user)
                if manage_groups:
                    groups_to_add = desired_groups - current_groups
                    groups_to_remove = (current_groups - desired_groups) & umapi_info.get_mapped_groups()

            # Finally, execute the attribute and group adjustments
            self.update_umapi_user(umapi_info, user_key, umapi_connector,
                                   attribute_differences, groups_to_add, groups_to_remove, umapi_user)

        # mark the umapi's adobe users as processed and return the remaining ones in the map
        umapi_info.set_umapi_users_loaded()
        return user_to_group_map

    def is_umapi_user_excluded(self, in_primary_org, user_key, current_groups):
        if in_primary_org:
            self.adobe_user_count += 1
            # in the primary umapi, we actually check the exclusion conditions
            identity_type, username, domain = self.parse_user_key(user_key)
            if identity_type in self.exclude_identity_types:
                self.logger.debug("Excluding adobe user (due to type): %s", user_key)
                self.excluded_user_count += 1
                return True
            if len(current_groups & self.exclude_groups) > 0:
                self.logger.debug("Excluding adobe user (due to group): %s", user_key)
                self.excluded_user_count += 1
                return True
            for re in self.exclude_users:
                if re.match(username):
                    self.logger.debug("Excluding adobe user (due to name): %s", user_key)
                    self.excluded_user_count += 1
                    return True
            self.included_user_keys.add(user_key)
            return False
        else:
            # in all other umapis, we exclude every user that
            #  doesn't match an included user from the primary umapi
            return user_key not in self.included_user_keys

    @staticmethod
    def normalize_groups(group_names):
        """
        :type group_names: iterator(str)
        :rtype set(str)
        """
        result = set()
        if group_names is not None:
            for group_name in group_names:
                normalized_group_name = normalize_string(group_name)
                result.add(normalized_group_name)
        return result

    def calculate_groups_to_add(self, umapi_info, user_key, desired_groups):
        """
        Return a set of groups that have not been registered to be added.
        :type umapi_info: UmapiTargetInfo
        :type user_key: str
        :type desired_groups: set(str) 
        """
        groups_to_add = self.get_new_groups(umapi_info.groups_added_by_user_key, user_key, desired_groups)
        if desired_groups is not None and self.logger.isEnabledFor(logging.DEBUG):
            groups_already_added = desired_groups - groups_to_add
            if groups_already_added:
                self.logger.debug('Already added groups for user: %s groups: %s', user_key, groups_already_added)
        return groups_to_add

    def calculate_groups_to_remove(self, umapi_info, user_key, desired_groups):
        """
        Return a set of groups that have not been registered to be removed.
        :type umapi_info: UmapiTargetInfo
        :type user_key: str
        :type desired_groups: set(str) 
        """
        groups_to_remove = self.get_new_groups(umapi_info.groups_removed_by_user_key, user_key, desired_groups)
        if desired_groups is not None and self.logger.isEnabledFor(logging.DEBUG):
            groups_already_removed = desired_groups - groups_to_remove
            if len(groups_already_removed) > 0:
                self.logger.debug('Skipped removed groups for user: %s groups: %s', user_key, groups_already_removed)
        return groups_to_remove

    def get_new_groups(self, current_groups_by_user_key, user_key, desired_groups):
        """
        Return a set of groups that have not been registered in the dictionary for the specified user.        
        :type current_groups_by_user_key: dict(str, set(str))
        :type user_key: str
        :type desired_groups: set(str) 
        """
        new_groups = None
        if desired_groups is not None:
            current_groups = current_groups_by_user_key.get(user_key)
            if current_groups is not None:
                new_groups = desired_groups - current_groups
            else:
                new_groups = desired_groups
            if len(new_groups) > 0:
                if current_groups is None:
                    current_groups_by_user_key[user_key] = current_groups = set()
                current_groups |= new_groups
        return new_groups

    def get_user_attribute_difference(self, directory_user, umapi_user):
        differences = {}
        attributes = self.get_user_attributes(directory_user)
        for key, value in six.iteritems(attributes):
            umapi_value = umapi_user.get(key)
            if value != umapi_value:
                differences[key] = value
        return differences

    def get_directory_user_key(self, directory_user):
        """
        Identity-type aware user key management for directory users
        :type directory_user: dict
        """
        id_type = self.get_identity_type_from_directory_user(directory_user)
        return self.get_user_key(id_type, directory_user['username'], directory_user['domain'], directory_user['email'])

    def get_umapi_user_key(self, umapi_user):
        """
        Identity-type aware user key management for adobe users
        :type umapi_user: dict
        """
        id_type = self.get_identity_type_from_umapi_user(umapi_user)
        return self.get_user_key(id_type, umapi_user['username'], umapi_user['domain'], umapi_user['email'])

    def get_user_key(self, id_type, username, domain, email=None):
        """
        Construct the user key for a directory or adobe user.
        The user key is the stringification of the tuple (id_type, username, domain)
        but the domain part is left empty if the username is an email address.
        If the parameters are invalid, None is returned.
        :param username: (required) username of the user, can be his email
        :param domain: (optional) domain of the user
        :param email: (optional) email of the user
        :param id_type: (required) id_type of the user
        :return: string "id_type,username,domain" (or None)
        :rtype: str
        """
        id_type = user_sync.identity_type.parse_identity_type(id_type)
        email = normalize_string(email) if email else None
        username = normalize_string(username) or email
        domain = normalize_string(domain)

        if not id_type:
            return None
        if not username:
            return None
        if username.find('@') >= 0:
            domain = ""
        elif not domain:
            return None
        return six.text_type(id_type) + u',' + six.text_type(username) + u',' + six.text_type(domain)

    def parse_user_key(self, user_key):
        """
        Returns the identity_type, username, and domain for the user.
        The domain part is empty except if the username is not an email address.
        :rtype: tuple
        """
        return user_key.split(',')

    def get_username_from_user_key(self, user_key):
        return self.parse_user_key(user_key)[1]

    def read_stray_key_map(self, file_path, delimiter=None):
        """
        Load the users to be removed from a CSV file.  Returns the stray key map.
        :type file_path: str
        :type delimiter: str
        """
        self.logger.info('Reading Adobe-only users from: %s', file_path)
        id_type_column_name = 'type'
        user_column_name = 'username'
        domain_column_name = 'domain'
        ummapi_name_column_name = 'umapi'
        rows = CSVAdapter.read_csv_rows(file_path,
                                        recognized_column_names=[
                                            id_type_column_name, user_column_name, domain_column_name,
                                            ummapi_name_column_name,
                                        ],
                                        logger=self.logger,
                                        delimiter=delimiter)
        for row in rows:
            umapi_name = row.get(ummapi_name_column_name) or PRIMARY_UMAPI_NAME
            id_type = row.get(id_type_column_name)
            user = row.get(user_column_name)
            domain = row.get(domain_column_name)
            user_key = self.get_user_key(id_type, user, domain)
            if user_key:
                self.add_stray(umapi_name, None)
                self.add_stray(umapi_name, user_key)
            else:
                self.logger.error("Invalid input line, ignored: %s", row)
        user_count = len(self.get_stray_keys())
        user_plural = "" if user_count == 1 else "s"
        secondary_count = len(self.stray_key_map) - 1
        if secondary_count > 0:
            umapi_plural = "" if secondary_count == 1 else "s"
            self.logger.info('Read %d Adobe-only user%s for primary umapi, with %d secondary umapi%s',
                             user_count, user_plural, secondary_count, umapi_plural)
        else:
            self.logger.info('Read %d Adobe-only user%s.', user_count, user_plural)

    def write_stray_key_map(self):
        file_path = self.stray_list_output_path
        logger = self.logger
        logger.info('Writing Adobe-only users to: %s', file_path)
        # figure out if we should include a umapi column
        secondary_count = 0
        fieldnames = ['type', 'username', 'domain']
        rows = []
        # count the secondaries, and if there are any add the name as a column
        for umapi_name in self.stray_key_map:
            if umapi_name != PRIMARY_UMAPI_NAME and self.get_stray_keys(umapi_name):
                if not secondary_count:
                    fieldnames.append('umapi')
                secondary_count += 1
        # None sorts before strings, so sorting the keys in the map
        # puts the primary umapi first in the output, which is handy
        for umapi_name in sorted(self.stray_key_map.keys()):
            for user_key in self.get_stray_keys(umapi_name):
                id_type, username, domain = self.parse_user_key(user_key)
                umapi = umapi_name if umapi_name else ""
                if secondary_count:
                    row_dict = {'type': id_type, 'username': username, 'domain': domain, 'umapi': umapi}
                else:
                    row_dict = {'type': id_type, 'username': username, 'domain': domain}
                rows.append(row_dict)
        CSVAdapter.write_csv_rows(file_path, fieldnames, rows)
        user_count = len(self.stray_key_map.get(PRIMARY_UMAPI_NAME, []))
        user_plural = "" if user_count == 1 else "s"
        if secondary_count > 0:
            umapi_plural = "" if secondary_count == 1 else "s"
            logger.info('Wrote %d Adobe-only user%s for primary umapi, with %d secondary umapi%s',
                        user_count, user_plural, secondary_count, umapi_plural)
        else:
            logger.info('Wrote %d Adobe-only user%s.', user_count, user_plural)

    def log_after_mapping_hook_scope(self, before_call=None, after_call=None):
        if (before_call is None and after_call is None) or (before_call is not None and after_call is not None):
            raise ValueError("Exactly one of 'before_call', 'after_call' must be passed (and not None)")
        when = 'before' if before_call is not None else 'after'
        if before_call is not None:
            self.logger.debug('.')
            self.logger.debug('Source attrs, %s: %s', when, self.after_mapping_hook_scope['source_attributes'])
            self.logger.debug('Source groups, %s: %s', when, self.after_mapping_hook_scope['source_groups'])
        self.logger.debug('Target attrs, %s: %s', when, self.after_mapping_hook_scope['target_attributes'])
        self.logger.debug('Target groups, %s: %s', when, self.after_mapping_hook_scope['target_groups'])
        if after_call is not None:
            self.logger.debug('Hook storage, %s: %s', when, self.after_mapping_hook_scope['hook_storage'])


class UmapiConnectors(object):
    def __init__(self, primary_connector, secondary_connectors):
        """
        :type primary_connector: user_sync.connector.umapi.UmapiConnector
        :type secondary_connectors: dict(str, user_sync.connector.umapi.UmapiConnector)
        """
        self.primary_connector = primary_connector
        self.secondary_connectors = secondary_connectors

        connectors = [primary_connector]
        connectors.extend(six.itervalues(secondary_connectors))
        self.connectors = connectors

    def get_primary_connector(self):
        return self.primary_connector

    def get_secondary_connectors(self):
        return self.secondary_connectors

    def execute_actions(self):
        while True:
            had_work = False
            for connector in self.connectors:
                action_manager = connector.get_action_manager()
                if action_manager.has_work():
                    action_manager.flush()
                    had_work = True
            if not had_work:
                break


class AdobeGroup(object):
    index_map = {}

    def __init__(self, group_name, umapi_name):
        """
        :type group_name: str
        :type umapi_name: str
        """
        self.group_name = group_name
        self.umapi_name = umapi_name
        AdobeGroup.index_map[(group_name, umapi_name)] = self

    def __eq__(self, other):
        return self.__dict__ == other.__dict__

    def __ne__(self, other):
        return not self.__eq__(other)

    def __hash__(self):
        return hash(frozenset(self.__dict__))

    def __str__(self):
        return str(self.__dict__)

    def get_qualified_name(self):
        prefix = ""
        if self.umapi_name is not None and self.umapi_name != PRIMARY_UMAPI_NAME:
            prefix = self.umapi_name + GROUP_NAME_DELIMITER
        return prefix + self.group_name

    def get_umapi_name(self):
        return self.umapi_name

    def get_group_name(self):
        return self.group_name

    @staticmethod
    def _parse(qualified_name):
        """
        :type qualified_name: str
        :rtype: str, str
        """
        parts = qualified_name.split(GROUP_NAME_DELIMITER)
        group_name = parts.pop()
        umapi_name = GROUP_NAME_DELIMITER.join(parts)
        if len(umapi_name) == 0:
            umapi_name = PRIMARY_UMAPI_NAME
        return group_name, umapi_name

    @classmethod
    def lookup(cls, qualified_name):
        return cls.index_map.get(cls._parse(qualified_name))

    @classmethod
    def create(cls, qualified_name):
        group_name, umapi_name = cls._parse(qualified_name)
        existing = cls.index_map.get((group_name, umapi_name))
        if existing:
            return existing
        elif len(group_name) > 0:
            return cls(group_name, umapi_name)
        else:
            return None

    @classmethod
    def iter_groups(cls):
        return six.itervalues(cls.index_map)


class UmapiTargetInfo(object):
    def __init__(self, name):
        """
        :type name: str
        """
        self.name = name
        self.mapped_groups = set()
        self.desired_groups_by_user_key = {}
        self.umapi_user_by_user_key = {}
        self.umapi_users_loaded = False
        self.stray_by_user_key = {}
        self.groups_added_by_user_key = {}
        self.groups_removed_by_user_key = {}

    def get_name(self):
        return self.name

    def add_mapped_group(self, group):
        """
        :type group: str
        """
        normalized_group_name = normalize_string(group)
        self.mapped_groups.add(normalized_group_name)

    def get_mapped_groups(self):
        return self.mapped_groups

    def get_desired_groups_by_user_key(self):
        return self.desired_groups_by_user_key

    def get_desired_groups(self, user_key):
        """
        :type user_key: str
        """
        desired_groups = self.desired_groups_by_user_key.get(user_key)
        return desired_groups

    def add_desired_group_for(self, user_key, group):
        """
        :type user_key: str
        :type group: Optional(str)
        """
        desired_groups = self.get_desired_groups(user_key)
        if desired_groups is None:
            self.desired_groups_by_user_key[user_key] = desired_groups = set()
        if group is not None:
            normalized_group_name = normalize_string(group)
            desired_groups.add(normalized_group_name)

    def add_umapi_user(self, user_key, user):
        """
        :type user_key: str
        :type user: dict
        """
        self.umapi_user_by_user_key[user_key] = user

    def iter_umapi_users(self):
        return six.iteritems(self.umapi_user_by_user_key)
    
    def get_umapi_user(self, user_key):
        """
        :type user_key: str
        """
        return self.umapi_user_by_user_key.get(user_key)

    def set_umapi_users_loaded(self):
        self.umapi_users_loaded = True

    def is_umapi_users_loaded(self):
        return self.umapi_users_loaded

    def __repr__(self):
        return "UmapiTargetInfo('name': %s)" % self.name<|MERGE_RESOLUTION|>--- conflicted
+++ resolved
@@ -287,11 +287,7 @@
         directory_user_by_user_key = self.directory_user_by_user_key
         filtered_directory_user_by_user_key = self.filtered_directory_user_by_user_key
 
-<<<<<<< HEAD
-        directory_groups = set(six.iterkeys(mappings))
-=======
-        directory_groups = set(mappings.iterkeys()) if self.will_manage_groups() else set()
->>>>>>> d3d68d4d
+        directory_groups = set(six.iterkeys(mappings)) if self.will_manage_groups() else set()
         if directory_group_filter is not None:
             directory_groups.update(directory_group_filter)
         directory_users = directory_connector.load_users_and_groups(groups=directory_groups,
@@ -1166,7 +1162,7 @@
 
     def iter_umapi_users(self):
         return six.iteritems(self.umapi_user_by_user_key)
-    
+
     def get_umapi_user(self, user_key):
         """
         :type user_key: str
