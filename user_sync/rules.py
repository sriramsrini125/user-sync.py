# Copyright (c) 2016-2017 Adobe Inc.  All rights reserved.
#
# Permission is hereby granted, free of charge, to any person obtaining a copy
# of this software and associated documentation files (the "Software"), to deal
# in the Software without restriction, including without limitation the rights
# to use, copy, modify, merge, publish, distribute, sublicense, and/or sell
# copies of the Software, and to permit persons to whom the Software is
# furnished to do so, subject to the following conditions:
#
# The above copyright notice and this permission notice shall be included in all
# copies or substantial portions of the Software.
#
# THE SOFTWARE IS PROVIDED "AS IS", WITHOUT WARRANTY OF ANY KIND, EXPRESS OR
# IMPLIED, INCLUDING BUT NOT LIMITED TO THE WARRANTIES OF MERCHANTABILITY,
# IMPLIED, INCLUDING BUT NOT LIMITED TO THE WARRANTIES OF MERCHANTABILITY,
# FITNESS FOR A PARTICULAR PURPOSE AND NONINFRINGEMENT. IN NO EVENT SHALL THE
# AUTHORS OR COPYRIGHT HOLDERS BE LIABLE FOR ANY CLAIM, DAMAGES OR OTHER
# LIABILITY, WHETHER IN AN ACTION OF CONTRACT, TORT OR OTHERWISE, ARISING FROM,
# OUT OF OR IN CONNECTION WITH THE SOFTWARE OR THE USE OR OTHER DEALINGS IN THE
# SOFTWARE.

import logging
import six
import re
from itertools import chain

import user_sync.connector.umapi
import user_sync.error
import user_sync.identity_type
from collections import defaultdict
from user_sync.helper import normalize_string, CSVAdapter, JobStats

GROUP_NAME_DELIMITER = '::'
PRIMARY_UMAPI_NAME = None


class RuleProcessor(object):
    # rule processing option defaults
    # these are in alphabetical order!  Always add new ones that way!
    default_options = {
        'adobe_group_filter': None,
        'after_mapping_hook': None,
        'default_country_code': None,
        'delete_strays': False,
        'directory_group_filter': None,
        'disentitle_strays': False,
        'exclude_groups': [],
        'exclude_identity_types': [],
        'exclude_strays': False,
        'exclude_users': [],
        'extended_attributes': None,
        'process_groups': False,
        'max_adobe_only_users': 200,
        'new_account_type': user_sync.identity_type.ENTERPRISE_IDENTITY_TYPE,
        'remove_strays': False,
        'strategy': 'sync',
        'stray_list_input_path': None,
        'stray_list_output_path': None,
        'test_mode': False,
        'update_user_info': False,
        'username_filter_regex': None,
    }

    def __init__(self, caller_options):
        """
        :type caller_options:dict
        """
        options = dict(self.default_options)
        options.update(caller_options)
        self.options = options
        self.directory_user_by_user_key = {}
        self.filtered_directory_user_by_user_key = {}
        self.umapi_info_by_name = {}
        # counters for action summary log
        self.action_summary = {
            # these are in alphabetical order!  Always add new ones that way!
            'adobe_user_groups_created': 0,
            'directory_users_read': 0,
            'directory_users_selected': 0,
            'excluded_user_count': 0,
            'primary_strays_processed': 0,
            'primary_users_created': 0,
            'primary_users_read': 0,
            'secondary_users_created': 0,
            'unchanged_user_count': 0,
            'updated_user_count': 0,
        }
        self.logger = logger = logging.getLogger('processor')

        # save away the exclude options for use in filtering
        self.exclude_groups = self.normalize_groups(options['exclude_groups'])
        self.exclude_identity_types = options['exclude_identity_types']
        self.exclude_users = options['exclude_users']

        # There's a big difference between how we handle the primary umapi,
        # and how we handle secondary umapis.  We care about all the (non-excluded)
        # users in the primary umapi, but we only care about those users in the
        # secondary umapis that match (non-excluded) users in the primary umapi.
        # That's because all we do in the secondary umapis is group management
        # of primary-umapi users, who are presumed to be in primary-umapi domains.
        # So instead of keeping track of excluded users in the primary umapi,
        # we keep track of included users, so we can match them against users
        # in the secondary umapis (and exclude all that don't match).  We track
        # primary users created and secondary users created so that we can figure
        # out which existing users were created in the secondaries only.  Finally,
        # we keep track of user keys that we have updated in any umapi, so that
        # we can correctly report their count.
        self.primary_user_count = 0
        self.included_user_keys = set()
        self.excluded_user_count = 0
        self.primary_users_created = set()
        self.secondary_users_created = set()
        self.updated_user_keys = set()

        # stray key input path comes in, stray_list_output_path goes out
        self.stray_key_map = {}
        if options['stray_list_input_path']:
            self.read_stray_key_map(options['stray_list_input_path'])
        self.stray_list_output_path = options['stray_list_output_path']

        # determine what processing is needed on strays
        self.will_manage_strays = (options['process_groups'] or options['disentitle_strays'] or
                                   options['remove_strays'] or options['delete_strays'])
        self.exclude_strays = options['exclude_strays']
        self.will_process_strays = ((not self.exclude_strays) and
                                    (options['stray_list_output_path'] or self.will_manage_strays))

        # specifying a push strategy disables a lot of processing
        self.push_umapi = False
        if options['strategy'] == 'push':
            self.push_umapi = True
            self.will_manage_strays = False
            self.will_process_strays = False

        # in/out variables for per-user after-mapping-hook code
        self.after_mapping_hook_scope = {
            # in: attributes retrieved from customer directory system (eg 'c', 'givenName')
            # out: N/A
            'source_attributes': None,
            # in: customer-side directory groups found for user
            # out: N/A
            'source_groups': None,
            # in: user's attributes for UMAPI calls as defined by usual rules (eg 'country', 'firstname')
            # out: user's attributes for UMAPI calls as potentially changed by hook code
            'target_attributes': None,
            # in: adobe groups mapped for user by usual rules
            # out: adobe groups as potentially changed by hook code
            'target_groups': None,
            # make logging available to hook code
            'logger': logger,
            # for exclusive use by hook code; persists across calls
            'hook_storage': None,
        }

        # map of username to email address for users that have an email-type username that
        # differs from the user's email address
        self.email_override = {}  # type: dict[str, str]

        if logger.isEnabledFor(logging.DEBUG):
            options_to_report = options.copy()
            username_filter_regex = options_to_report['username_filter_regex']
            if username_filter_regex is not None:
                options_to_report['username_filter_regex'] = "%s: %s" % (type(username_filter_regex),
                                                                         username_filter_regex.pattern)
            logger.debug('Initialized with options: %s', options_to_report)

    def run(self, directory_groups, directory_connector, umapi_connectors):
        """
        :type directory_groups: dict(str, list(AdobeGroup)
        :type directory_connector: user_sync.connector.directory.DirectoryConnector
        :type umapi_connectors: UmapiConnectors
        """
        logger = self.logger

        self.prepare_umapi_infos()

        if directory_connector is not None:
            load_directory_stats = JobStats("Load from Directory", divider="-")
            load_directory_stats.log_start(logger)
            self.read_desired_user_groups(directory_groups, directory_connector)
            load_directory_stats.log_end(logger)

        for umapi_info in self.umapi_info_by_name.values():
            self.validate_and_log_additional_groups(umapi_info)

        umapi_stats = JobStats('Push to UMAPI' if self.push_umapi else 'Sync with UMAPI', divider="-")
        umapi_stats.log_start(logger)
        if directory_connector is not None:
            # note: push mode is not supported because if it is, we won't have a list of groups
            # that exist in the console.  we don't want to attempt to create groups that already exist
            if self.options.get('process_groups') and not self.push_umapi and self.options.get('auto_create'):
                self.create_umapi_groups(umapi_connectors)
            self.sync_umapi_users(umapi_connectors)
        if self.will_process_strays:
            self.process_strays(umapi_connectors)
        umapi_connectors.execute_actions()
        umapi_stats.log_end(logger)
        self.log_action_summary(umapi_connectors)

    def validate_and_log_additional_groups(self, umapi_info):
        """
        :param umapi_info: UmapiTargetInfo
        :return:
        """
        umapi_name = umapi_info.get_name()
        for mapped, src_groups in umapi_info.get_additional_group_map().items():
            if len(src_groups) > 1:
                raise user_sync.error.AssertionException(
                    "Additional group resolution conflict: {} map to '{}' on '{}'".format(
                        src_groups, mapped, umapi_name if umapi_name else 'primary org'))
            self.logger.info("Mapped additional group '{}' to '{}' on '{}'".format(
                src_groups[0], mapped, umapi_name if umapi_name else 'primary org'))

    def log_action_summary(self, umapi_connectors):
        """
        log number of affected directory and Adobe users,
        and a summary of network actions sent and that had errors
        :type umapi_connectors: UmapiConnectors
        :return: None
        """
        logger = self.logger
        # find the total number of directory users and selected/filtered users
        self.action_summary['directory_users_read'] = len(self.directory_user_by_user_key)
        self.action_summary['directory_users_selected'] = len(self.filtered_directory_user_by_user_key)
        # find the total number of adobe users and excluded users
        self.action_summary['primary_users_read'] = self.primary_user_count
        self.action_summary['excluded_user_count'] = self.excluded_user_count
        self.action_summary['updated_user_count'] = len(self.updated_user_keys)
        # find out the number of users that have no changes; this depends on whether
        # we actually read the directory or read a key file.  So there are two cases:
        if self.action_summary['primary_users_read'] == 0:
            self.action_summary['unchanged_user_count'] = 0
        else:
            self.action_summary['unchanged_user_count'] = (
                self.action_summary['primary_users_read'] -
                self.action_summary['excluded_user_count'] -
                self.action_summary['updated_user_count'] -
                self.action_summary['primary_strays_processed']
            )
        # find out the number of users created in the primary and secondary umapis
        self.action_summary['primary_users_created'] = len(self.primary_users_created)
        self.action_summary['secondary_users_created'] = len(self.secondary_users_created)

        # English text description for action summary log.
        # The action summary will be shown the same order as they are defined in this list
        if self.push_umapi:
            action_summary_description = [
                ['directory_users_read', 'Number of directory users read'],
                ['directory_users_selected', 'Number of directory users selected for input'],
                ['primary_users_created', 'Number of directory users pushed to Adobe'],
            ]
            if umapi_connectors.get_secondary_connectors():
                action_summary_description += [
                    ['secondary_users_created', 'Number of Adobe users pushed to secondaries'],
                ]
        else:
            action_summary_description = [
                ['directory_users_read', 'Number of directory users read'],
                ['directory_users_selected', 'Number of directory users selected for input'],
                ['primary_users_read', 'Number of Adobe users read'],
                ['excluded_user_count', 'Number of Adobe users excluded from updates'],
                ['unchanged_user_count', 'Number of non-excluded Adobe users with no changes'],
                ['primary_users_created', 'Number of new Adobe users added'],
                ['updated_user_count', 'Number of matching Adobe users updated'],
                ['adobe_user_groups_created', 'Number of Adobe user-groups created'],
            ]
            if umapi_connectors.get_secondary_connectors():
                action_summary_description += [
                    ['secondary_users_created', 'Number of Adobe users added to secondaries'],
                ]
        if self.will_process_strays:
            if self.options['delete_strays']:
                action = 'deleted'
            elif self.options['remove_strays']:
                action = 'removed'
            elif self.options['disentitle_strays']:
                action = 'removed from all groups'
            else:
                action = 'with groups processed'
            action_summary_description.append(['primary_strays_processed', 'Number of Adobe-only users ' + action])

        # prepare the network summary
        umapi_summary_format = 'Number of%s%s UMAPI actions sent (total, success, error)'
        if umapi_connectors.get_secondary_connectors():
            spacer = ' '
            connectors = [('primary', umapi_connectors.get_primary_connector())]
            connectors.extend(six.iteritems(umapi_connectors.get_secondary_connectors()))
        else:
            spacer = ''
            connectors = [('', umapi_connectors.get_primary_connector())]

        # to line up the stats, we pad them out to the longest stat description length,
        # so first we compute that pad length
        pad = 0
        for action_description in action_summary_description:
            if len(action_description[1]) > pad:
                pad = len(action_description[1])
        for name, _ in connectors:
            umapi_summary_description = umapi_summary_format % (spacer, name)
            if len(umapi_summary_description) > pad:
                pad = len(umapi_summary_description)

        # do the report
        if self.options['test_mode']:
            header = '- Action Summary (TEST MODE) -'
        else:
            header = '------- Action Summary -------'
        logger.info('---------------------------' + header + '---------------------------')
        for action_description in action_summary_description:
            description = action_description[1].rjust(pad, ' ')
            action_count = self.action_summary[action_description[0]]
            logger.info('  %s: %s', description, action_count)
        for name, umapi_connector in connectors:
            sent, errors = umapi_connector.get_action_manager().get_statistics()
            description = (umapi_summary_format % (spacer, name)).rjust(pad, ' ')
            logger.info('  %s: (%s, %s, %s)', description, sent, sent - errors, errors)
        logger.info('------------------------------------------------------------------------------------')

    def is_primary_org(self, umapi_info):
        return umapi_info.get_name() == PRIMARY_UMAPI_NAME

    def will_update_user_info(self, umapi_info):
        return self.options['update_user_info'] and self.is_primary_org(umapi_info)

    def will_process_groups(self):
        return self.options['process_groups']

    def get_umapi_info(self, umapi_name):
        umapi_info = self.umapi_info_by_name.get(umapi_name)
        if umapi_info is None:
            self.umapi_info_by_name[umapi_name] = umapi_info = UmapiTargetInfo(umapi_name)
        return umapi_info

    def prepare_umapi_infos(self):
        """
        Make sure we have prepared organizations for all the mapped groups, including extensions.
        """
        for adobe_group in AdobeGroup.iter_groups():
            umapi_info = self.get_umapi_info(adobe_group.get_umapi_name())
            umapi_info.add_mapped_group(adobe_group.get_group_name())

    def read_desired_user_groups(self, mappings, directory_connector):
        """
        :type mappings: dict(str, list(AdobeGroup))
        :type directory_connector: user_sync.connector.directory.DirectoryConnector
        """
        self.logger.debug('Building work list...')

        options = self.options
        directory_group_filter = options['directory_group_filter']
        if directory_group_filter is not None:
            directory_group_filter = set(directory_group_filter)
        extended_attributes = options.get('extended_attributes')

        directory_user_by_user_key = self.directory_user_by_user_key
        filtered_directory_user_by_user_key = self.filtered_directory_user_by_user_key

        directory_groups = set(six.iterkeys(mappings)) if self.will_process_groups() else set()
        if directory_group_filter is not None:
            directory_groups.update(directory_group_filter)
        directory_users = directory_connector.load_users_and_groups(groups=directory_groups,
                                                                    extended_attributes=extended_attributes,
                                                                    all_users=directory_group_filter is None)

        for directory_user in directory_users:
            user_key = self.get_directory_user_key(directory_user)
            if not user_key:
                self.logger.warning("Ignoring directory user with empty user key: %s", directory_user)
                continue
            directory_user_by_user_key[user_key] = directory_user

            if not self.is_directory_user_in_groups(directory_user, directory_group_filter):
                continue
            if not self.is_selected_user_key(user_key):
                continue

            filtered_directory_user_by_user_key[user_key] = directory_user
            self.get_umapi_info(PRIMARY_UMAPI_NAME).add_desired_group_for(user_key, None)

            # set up groups in hook scope; the target groups will be used whether or not there's customer hook code
            self.after_mapping_hook_scope['source_groups'] = set()
            self.after_mapping_hook_scope['target_groups'] = set()
            for group in directory_user['groups']:
                self.after_mapping_hook_scope['source_groups'].add(group)  # this is a directory group name
                adobe_groups = mappings.get(group)
                if adobe_groups is not None:
                    for adobe_group in adobe_groups:
                        self.after_mapping_hook_scope['target_groups'].add(adobe_group.get_qualified_name())

            # only if there actually is hook code: set up rest of hook scope, invoke hook, update user attributes
            if options['after_mapping_hook'] is not None:
                self.after_mapping_hook_scope['source_attributes'] = directory_user['source_attributes'].copy()

                target_attributes = dict()
                target_attributes['email'] = directory_user.get('email')
                target_attributes['username'] = directory_user.get('username')
                target_attributes['domain'] = directory_user.get('domain')
                target_attributes['firstname'] = directory_user.get('firstname')
                target_attributes['lastname'] = directory_user.get('lastname')
                target_attributes['country'] = directory_user.get('country')
                self.after_mapping_hook_scope['target_attributes'] = target_attributes

                # invoke the customer's hook code
                self.log_after_mapping_hook_scope(before_call=True)
                exec(options['after_mapping_hook'], self.after_mapping_hook_scope)
                self.log_after_mapping_hook_scope(after_call=True)

                # copy modified attributes back to the user object
                directory_user.update(self.after_mapping_hook_scope['target_attributes'])

            for target_group_qualified_name in self.after_mapping_hook_scope['target_groups']:
                target_group = AdobeGroup.lookup(target_group_qualified_name)
                if target_group is not None:
                    umapi_info = self.get_umapi_info(target_group.get_umapi_name())
                    umapi_info.add_desired_group_for(user_key, target_group.get_group_name())
                else:
                    self.logger.error('Target adobe group %s is not known; ignored', target_group_qualified_name)

            additional_groups = self.options.get('additional_groups', [])
            member_groups = directory_user.get('member_groups', [])
            for member_group in member_groups:
                for group_rule in additional_groups:
                    source = group_rule['source']
                    target = group_rule['target']
                    target_name = target.get_group_name()
                    umapi_info = self.get_umapi_info(target.get_umapi_name())
                    if not group_rule['source'].match(member_group):
                        continue
                    try:
                        rename_group = source.sub(target_name, member_group)
                    except Exception as e:
                        raise user_sync.error.AssertionException("Additional group resolution error: {}".format(str(e)))
                    umapi_info.add_mapped_group(rename_group)
                    umapi_info.add_additional_group(rename_group, member_group)
                    umapi_info.add_desired_group_for(user_key, rename_group)

        self.logger.debug('Total directory users after filtering: %d', len(filtered_directory_user_by_user_key))
        if self.logger.isEnabledFor(logging.DEBUG):
            self.logger.debug('Group work list: %s', dict([(umapi_name, umapi_info.get_desired_groups_by_user_key())
                                                           for umapi_name, umapi_info
                                                           in six.iteritems(self.umapi_info_by_name)]))

    def is_directory_user_in_groups(self, directory_user, groups):
        """
        :type directory_user: dict
        :type groups: set
        :rtype bool
        """
        if groups is None:
            return True
        for directory_user_group in directory_user['groups']:
            if directory_user_group in groups:
                return True
        return False

    def sync_umapi_users(self, umapi_connectors):
        """
        This is where we actually "do the sync"; that is, where we match users on the two sides.
        When we get here, we have loaded all the directory users.  Then, for each umapi connector,
        we sync the directory users against the user in the umapi connector, yielding a set of
        unmatched directory users which we then create on the Adobe side.
        :type umapi_connectors: UmapiConnectors
        """
        if self.push_umapi:
            verb = "Push"
        else:
            verb = "Sync"
        # first sync the primary connector, so the users get created in the primary
        if umapi_connectors.get_secondary_connectors():
            self.logger.debug('%sing users to primary umapi...', verb)
        else:
            self.logger.debug('%sing users to umapi...', verb)
        umapi_info, umapi_connector = self.get_umapi_info(PRIMARY_UMAPI_NAME), umapi_connectors.get_primary_connector()
        if self.push_umapi:
            primary_adds_by_user_key = umapi_info.get_desired_groups_by_user_key()
        else:
            primary_adds_by_user_key = self.update_umapi_users_for_connector(umapi_info, umapi_connector)
        for user_key, groups_to_add in six.iteritems(primary_adds_by_user_key):
            # We always create every user in the primary umapi, because it's believed to own the directories.
            self.logger.info('Creating user with user key: %s', user_key)
            self.primary_users_created.add(user_key)
            self.create_umapi_user(user_key, groups_to_add, umapi_info, umapi_connector)

        # then sync the secondary connectors
        for umapi_name, umapi_connector in six.iteritems(umapi_connectors.get_secondary_connectors()):
            umapi_info = self.get_umapi_info(umapi_name)
            if len(umapi_info.get_mapped_groups()) == 0:
                continue
            self.logger.debug('%sing users to secondary umapi %s...', verb, umapi_name)
            if self.push_umapi:
                secondary_adds_by_user_key = umapi_info.get_desired_groups_by_user_key()
            else:
                secondary_adds_by_user_key = self.update_umapi_users_for_connector(umapi_info, umapi_connector)
            for user_key, groups_to_add in six.iteritems(secondary_adds_by_user_key):
                # We only create users who have group mappings in the secondary umapi
                if groups_to_add:
                    self.logger.info('Adding user to umapi %s with user key: %s', umapi_name, user_key)
                    self.secondary_users_created.add(user_key)
                    if user_key not in self.primary_users_created:
                        # We pushed an existing user to a secondary in order to update his groups
                        self.updated_user_keys.add(user_key)
                    self.create_umapi_user(user_key, groups_to_add, umapi_info, umapi_connector)

    def create_umapi_groups(self, umapi_connectors):
        """
        This is where we create user-groups. If auto_create is enabled,
        this will pull user-groups from console and compare with mapped_groups. If mapped group does exist
        in the console, then it will create. Note: Push Mode is not supported
        :type umapi_connectors: UmapiConnectors
        """
        for umapi_connector in umapi_connectors.connectors:
            umapi_name = None if umapi_connector.name.split('.')[-1] == 'primary'\
                else umapi_connector.name.split('.')[-1]
            if umapi_name == 'umapi':
                umapi_name = None
            if umapi_name not in self.umapi_info_by_name:
                continue
            umapi_info = self.umapi_info_by_name[umapi_name]
            mapped_groups = umapi_info.get_non_normalize_mapped_groups()

            # pull all user groups from console
            on_adobe_groups = [normalize_string(g['groupName']) for g in umapi_connector.get_groups()]

            # verify if group exist and create
            for mapped_group in mapped_groups:
                if normalize_string(mapped_group) in on_adobe_groups:
                    continue
                self.logger.info("Auto create user-group enabled: Creating '{}' on '{}'".format(
                    mapped_group, umapi_name if umapi_name else 'primary org'))
                try:
                    # create group
                    res = umapi_connector.create_group(mapped_group)
                    self.action_summary['adobe_user_groups_created'] += 1
                except Exception as e:
                    self.logger.critical("Unable to create %s user group: '{}' on '{}' (error: {})".format(
                        mapped_group, umapi_name if umapi_name else 'primary org', e))

    def is_selected_user_key(self, user_key):
        """
        :type user_key: str
        """
        username_filter_regex = self.options['username_filter_regex']
        if username_filter_regex is not None:
            username = self.get_username_from_user_key(user_key)
            search_result = username_filter_regex.search(username)
            if search_result is None:
                return False
        return True

    def get_stray_keys(self, umapi_name=PRIMARY_UMAPI_NAME):
        return self.stray_key_map.get(umapi_name, {})

    def add_stray(self, umapi_name, user_key, removed_groups=None):
        """
        Remember that this user is a stray found in this umapi connector.  The special marker value None
        means that we are about to start processing this connector, so initialize the map for it.
        :param umapi_name: name of the umapi connector the user was found in
        :param user_key: user_key (str) from a user in that connector
        :param removed_groups: a set of adobe_groups to be removed from the user in that umapi
        """
        if user_key is None:
            if umapi_name not in self.stray_key_map:
                self.stray_key_map[umapi_name] = {}
        else:
            self.stray_key_map[umapi_name][user_key] = removed_groups

    def process_strays(self, umapi_connectors):
        """
        Do the top-level logic for stray processing (output to file or clean them up), enforce limits, etc.
        The actual work is done in sub-functions that we call.
        :param umapi_connectors:
        :return:
        """
        stray_count = len(self.get_stray_keys())
        if self.stray_list_output_path:
            self.write_stray_key_map()
        if self.will_manage_strays:
            max_missing_option = self.options['max_adobe_only_users']
            if isinstance(max_missing_option, str) and '%' in max_missing_option:
                percent = float(max_missing_option.strip('%')) / 100
                max_missing = int((self.primary_user_count - self.excluded_user_count) * percent)
            else:
                max_missing = max_missing_option
            if stray_count > max_missing:
                self.logger.critical('Unable to process Adobe-only users, as their count (%s) is larger '
                                     'than the max_adobe_only_users setting (%s)', stray_count, max_missing_option)
                self.action_summary['primary_strays_processed'] = 0
                return
            self.logger.debug("Processing Adobe-only users...")
            self.manage_strays(umapi_connectors)

    def manage_strays(self, umapi_connectors):
        """
        Manage strays.  This doesn't require having loaded users from the umapi.
        Management of groups, removal of entitlements and removal from umapi are
        processed against every secondary umapi, whereas account deletion is only done
        against the primary umapi.
        Because all directory users are assumed to be in the primary (as the owning org of the directory),
        we don't pay any attention to stray users in the secondary who aren't in the primary.  Instead,
        we assume that they are users whose directory is owned by the secondary.
        :type umapi_connectors: UmapiConnectors
        """
        # figure out what management to do
        manage_stray_groups = self.will_process_groups()
        disentitle_strays = self.options['disentitle_strays']
        remove_strays = self.options['remove_strays']
        delete_strays = self.options['delete_strays']

        # all our processing is controlled by the strays in the primary organization
        primary_strays = self.get_stray_keys()
        self.action_summary['primary_strays_processed'] = len(primary_strays)

        # convenience function to get umapi Commands given a user key
        def get_commands(key):
            """Given a user key, returns the umapi commands targeting that user"""
            id_type, username, domain = self.parse_user_key(key)
            if '@' in username and username in self.email_override:
                username = self.email_override[username]
            return user_sync.connector.umapi.Commands(identity_type=id_type, username=username, domain=domain)

        # do the secondary umapis first, in case we are deleting user accounts from the primary umapi at the end
        for umapi_name, umapi_connector in six.iteritems(umapi_connectors.get_secondary_connectors()):
            secondary_strays = self.get_stray_keys(umapi_name)
            for user_key in primary_strays:
                if user_key in secondary_strays:
                    commands = get_commands(user_key)
                    if disentitle_strays:
                        self.logger.info('Removing all adobe groups in %s for Adobe-only user: %s',
                                         umapi_name, user_key)
                        commands.remove_all_groups()
                    elif remove_strays or delete_strays:
                        self.logger.info('Removing Adobe-only user from %s: %s',
                                         umapi_name, user_key)
                        commands.remove_from_org(False)
                    elif manage_stray_groups:
                        groups_to_remove = secondary_strays[user_key]
                        if groups_to_remove:
                            self.logger.info('Removing mapped groups in %s from Adobe-only user: %s',
                                             umapi_name, user_key)
                            commands.remove_groups(groups_to_remove)
                        else:
                            continue
                    else:
                        # haven't done anything, don't send commands
                        continue
                    umapi_connector.send_commands(commands)
            # make sure the commands for each umapi are executed before moving to the next
            umapi_connector.get_action_manager().flush()

        # finish with the primary umapi
        primary_connector = umapi_connectors.get_primary_connector()
        for user_key in primary_strays:
            commands = get_commands(user_key)
            if disentitle_strays:
                self.logger.info('Removing all adobe groups for Adobe-only user: %s', user_key)
                commands.remove_all_groups()
            elif remove_strays or delete_strays:
                action = "Deleting" if delete_strays else "Removing"
                self.logger.info('%s Adobe-only user: %s', action, user_key)
                commands.remove_from_org(True if delete_strays else False)
            elif manage_stray_groups:
                groups_to_remove = primary_strays[user_key]
                if groups_to_remove:
                    self.logger.info('Removing mapped groups from Adobe-only user: %s', user_key)
                    commands.remove_groups(groups_to_remove)
                else:
                    continue
            else:
                # haven't done anything, don't send commands
                continue
            primary_connector.send_commands(commands)
        # make sure the actions get sent
        primary_connector.get_action_manager().flush()

    def get_user_attributes(self, directory_user):
        attributes = {}
        attributes['email'] = directory_user['email']
        attributes['firstname'] = directory_user['firstname']
        attributes['lastname'] = directory_user['lastname']
        return attributes

    def get_identity_type_from_directory_user(self, directory_user):
        identity_type = directory_user.get('identity_type')
        if identity_type is None:
            identity_type = self.options['new_account_type']
            self.logger.warning('Found user with no identity type, using %s: %s', identity_type, directory_user)
        return identity_type

    def get_identity_type_from_umapi_user(self, umapi_user):
        identity_type = umapi_user.get('type')
        if identity_type is None:
            identity_type = self.options['new_account_type']
            self.logger.error('Found adobe user with no identity type, using %s: %s', identity_type, umapi_user)
        return identity_type

    def create_umapi_commands_for_directory_user(self, directory_user, do_update=False, console_trusted=False):
        """
        Make the umapi commands to create this user, based on his directory attributes and type.
        Update the attributes of an existing user if do_update is True.
        :type directory_user: dict
        :type do_update: bool
        :return user_sync.connector.umapi.Commands (or None if there's an error)
        """
        identity_type = self.get_identity_type_from_directory_user(directory_user)
        update_username = None
        if (identity_type == user_sync.identity_type.FEDERATED_IDENTITY_TYPE and directory_user['username'] and
                '@' in directory_user['username'] and
                normalize_string(directory_user['email']) != normalize_string(directory_user['username'])):
            update_username = directory_user['username']
            directory_user['username'] = directory_user['email']

        commands = user_sync.connector.umapi.Commands(identity_type, directory_user['email'],
                                                      directory_user['username'], directory_user['domain'])
        attributes = self.get_user_attributes(directory_user)
        # check whether the country is set in the directory, use default if not
        country = directory_user['country']
        if not country:
            country = self.options['default_country_code']
        if not country:
            if identity_type == user_sync.identity_type.ENTERPRISE_IDENTITY_TYPE:
                # Enterprise users are allowed to have undefined country
                country = 'UD'
            else:
                self.logger.error("User cannot be added without a specified country code: %s", directory_user)
                return None
        attributes['country'] = country
        if attributes.get('firstname') is None:
            attributes.pop('firstname', None)
        if attributes.get('lastname') is None:
            attributes.pop('lastname', None)
        if do_update:
            attributes['option'] = 'updateIfAlreadyExists'
        else:
            attributes['option'] = 'ignoreIfAlreadyExists'
        commands.add_user(attributes)
        if update_username is not None and not console_trusted:
            commands.update_user({"email": directory_user['email'], "username": update_username})
        return commands

    def create_umapi_user(self, user_key, groups_to_add, umapi_info, umapi_connector):
        """
        Add the user to the org on the receiving end of the given umapi connector.
        If the connector is the primary connector, we ask to update the user's attributes because
        we believe the primary org owns the directory where users accounts are.  Otherwise,
        we send the user's attributes over, but we don't update them if the user exists.
        If groups_to_add is specified, and we are managing groups, we give the user those groups.
        If we are pushing, we also remove the user from any mapped groups not in groups_to_add.
        (This way, when we push blindly, we manage the entire set of mapped groups.)
        :type user_key: str
        :type groups_to_add: set
        :type umapi_info: UmapiTargetInfo
        :type umapi_connector: user_sync.connector.umapi.UmapiConnector
        """
        directory_user = self.directory_user_by_user_key[user_key]
        commands = self.create_umapi_commands_for_directory_user(directory_user, self.will_update_user_info(umapi_info),
                                                                 umapi_connector.trusted)
        if not commands:
            return
        if self.will_process_groups():
            if self.push_umapi:
                groups_to_remove = umapi_info.get_mapped_groups() - groups_to_add
                commands.remove_groups(groups_to_remove)
            commands.add_groups(groups_to_add)
        umapi_connector.send_commands(commands)

    def update_umapi_user(self, umapi_info, user_key, umapi_connector,
                          attributes_to_update=None, groups_to_add=None, groups_to_remove=None,
                          umapi_user=None):
        # Note that the user may exist only in the directory, only in the umapi, or both at this point.
        # When we are updating an Adobe user who has been removed from the directory, we have to be careful to use
        # data from the umapi_user parameter and not try to get information from the directory.
        """
        Send the action to update aspects of an adobe user, like info and groups
        :type umapi_info: UmapiTargetInfo
        :type user_key: str
        :type umapi_connector: user_sync.connector.umapi.UmapiConnector
        :type attributes_to_update: dict
        :type groups_to_add: set(str)
        :type groups_to_remove: set(str)
        :type umapi_user: dict # with type, username, domain, and email entries
        """
        if attributes_to_update or groups_to_add or groups_to_remove:
            self.updated_user_keys.add(user_key)
        if attributes_to_update:
            self.logger.info('Updating info for user key: %s changes: %s', user_key, attributes_to_update)
        if groups_to_add or groups_to_remove:
            if self.is_primary_org(umapi_info):
                self.logger.info('Managing groups for user key: %s added: %s removed: %s',
                                 user_key, groups_to_add, groups_to_remove)
            else:
                self.logger.info('Managing groups in %s for user key: %s added: %s removed: %s',
                                 umapi_info.get_name(), user_key, groups_to_add, groups_to_remove)

        if user_key in self.directory_user_by_user_key:
            directory_user = self.directory_user_by_user_key[user_key]
            identity_type = self.get_identity_type_from_directory_user(directory_user)
        else:
            directory_user = umapi_user
            identity_type = umapi_user.get('type')

        # if user has email-type username and it is different from email address, then we need to
        # override the username with email address
        if '@' in directory_user['username'] and directory_user['email'] != directory_user['username']:
            if groups_to_add or groups_to_remove or attributes_to_update:
                directory_user['username'] = directory_user['email']
            if attributes_to_update and 'email' in attributes_to_update:
                directory_user['email'] = umapi_user['email']
                attributes_to_update['username'] = umapi_user['username']
                directory_user['username'] = umapi_user['email']

        commands = user_sync.connector.umapi.Commands(identity_type, directory_user['email'],
                                                      directory_user['username'], directory_user['domain'])
        commands.update_user(attributes_to_update)
        commands.remove_groups(groups_to_remove)
        commands.add_groups(groups_to_add)
        umapi_connector.send_commands(commands)

    def update_umapi_users_for_connector(self, umapi_info, umapi_connector):
        """
        This is the main function that goes over adobe users and looks for and processes differences.
        It is called with a particular organization that it should manage groups against.
        It returns a map from user keys to adobe groups:
            the keys are the user keys of all the selected directory users that don't exist in the target umapi;
            the value for each key is the set of adobe groups in this umapi that the created user should be put into.
        The use of this return value by the caller is to create the user and add him to the right groups.
        :type umapi_info: UmapiTargetInfo
        :type umapi_connector: user_sync.connector.umapi.UmapiConnector
        :rtype: map(string, set)
        """
        filtered_directory_user_by_user_key = self.filtered_directory_user_by_user_key

        # the way we construct the return vaue is to start with a map from all directory users
        # to their groups in this umapi, make a copy, and pop off any adobe users we find.
        # That way, any key/value pairs left in the map are the unmatched adobe users and their groups.
        user_to_group_map = umapi_info.get_desired_groups_by_user_key()
        user_to_group_map = {} if user_to_group_map is None else user_to_group_map.copy()

        # compute all static options before looping over users
        in_primary_org = self.is_primary_org(umapi_info)
        update_user_info = self.will_update_user_info(umapi_info)
        process_groups = self.will_process_groups()

        # prepare the strays map if we are going to be processing them
        if self.will_process_strays:
            self.add_stray(umapi_info.get_name(), None)

        if self.options['adobe_group_filter'] is not None:
            umapi_users = self.get_umapi_user_in_groups(umapi_info, umapi_connector, self.options['adobe_group_filter'])
        else:
            umapi_users = umapi_connector.iter_users()
        # Walk all the adobe users, getting their group data, matching them with directory users,
        # and adjusting their attribute and group data accordingly.
        for umapi_user in umapi_users:
            # get the basic data about this user; initialize change markers to "no change"
            user_key = self.get_umapi_user_key(umapi_user)
            if not user_key:
                self.logger.warning("Ignoring umapi user with empty user key: %s", umapi_user)
                continue
            if umapi_info.get_umapi_user(user_key) is not None:
                self.logger.debug("Ignoring umapi user. This user has already been processed: %s", umapi_user)
                continue
            umapi_info.add_umapi_user(user_key, umapi_user)
            attribute_differences = {}
            current_groups = self.normalize_groups(umapi_user.get('groups'))
            groups_to_add = set()
            groups_to_remove = set()

            # If this adobe user matches any directory user, pop them out of the
            # map because we know they don't need to be created.
            # Also, keep track of the mapped groups for the directory user
            # so we can update the adobe user's groups as needed.
            desired_groups = user_to_group_map.pop(user_key, None) or set()

            # check for excluded users
            if self.is_umapi_user_excluded(in_primary_org, user_key, current_groups):
                continue

            self.map_email_override(umapi_user)

            directory_user = filtered_directory_user_by_user_key.get(user_key)
            if directory_user is None:
                # There's no selected directory user matching this adobe user
                # so we mark this adobe user as a stray, and we mark him
                # for removal from any mapped groups.
                if self.exclude_strays:
                    self.logger.debug("Excluding Adobe-only user: %s", user_key)
                    self.excluded_user_count += 1
                elif self.will_process_strays:
                    self.logger.debug("Found Adobe-only user: %s", user_key)
                    self.add_stray(umapi_info.get_name(), user_key,
                                   None if not process_groups else current_groups & umapi_info.get_mapped_groups())
            else:
                # There is a selected directory user who matches this adobe user,
                # so mark any changed umapi attributes,
                # and mark him for addition and removal of the appropriate mapped groups
                if update_user_info or process_groups:
                    self.logger.debug("Adobe user matched on customer side: %s", user_key)
                if update_user_info:
                    attribute_differences = self.get_user_attribute_difference(directory_user, umapi_user)
                if process_groups:
                    groups_to_add = desired_groups - current_groups
                    groups_to_remove = (current_groups - desired_groups) & umapi_info.get_mapped_groups()

            # Finally, execute the attribute and group adjustments
            self.update_umapi_user(umapi_info, user_key, umapi_connector,
                                   attribute_differences, groups_to_add, groups_to_remove, umapi_user)

        # mark the umapi's adobe users as processed and return the remaining ones in the map
        umapi_info.set_umapi_users_loaded()
        return user_to_group_map

    def map_email_override(self, umapi_user):
        """
        for users with email-type usernames that don't match the email address, we need to add some
        special cases to update and disentitle users
        :param umapi_user: dict
        :return:
        """
        email = umapi_user.get('email', '')
        username = umapi_user.get('username', '')
        if '@' in username and username != email:
            self.email_override[username] = email

    @staticmethod
    def get_umapi_user_in_groups(umapi_info, umapi_connector, groups):
        umapi_users_iters = []
        for group in groups:
            if group.get_umapi_name() == umapi_info.get_name():
                umapi_users_iters.append(umapi_connector.iter_users(in_group=group.get_group_name()))
        return chain.from_iterable(umapi_users_iters)

    def is_umapi_user_excluded(self, in_primary_org, user_key, current_groups):
        if in_primary_org:
            self.primary_user_count += 1
            # in the primary umapi, we actually check the exclusion conditions
            identity_type, username, domain = self.parse_user_key(user_key)
            if identity_type in self.exclude_identity_types:
                self.logger.debug("Excluding adobe user (due to type): %s", user_key)
                self.excluded_user_count += 1
                return True
            if len(current_groups & self.exclude_groups) > 0:
                self.logger.debug("Excluding adobe user (due to group): %s", user_key)
                self.excluded_user_count += 1
                return True
            for re_ in self.exclude_users:
                if re_.match(username):
                    self.logger.debug("Excluding adobe user (due to name): %s", user_key)
                    self.excluded_user_count += 1
                    return True
            self.included_user_keys.add(user_key)
            return False
        else:
            # in all other umapis, we exclude every user that
            #  doesn't match an included user from the primary umapi
            return user_key not in self.included_user_keys

    @staticmethod
    def normalize_groups(group_names):
        """
        :type group_names: iterator(str)
        :rtype set(str)
        """
        result = set()
        if group_names is not None:
            for group_name in group_names:
                normalized_group_name = normalize_string(group_name)
                result.add(normalized_group_name)
        return result


    def get_user_attribute_difference(self, directory_user, umapi_user):
        differences = {}
        attributes = self.get_user_attributes(directory_user)
        for key, value in six.iteritems(attributes):
            umapi_value = umapi_user.get(key)
            if key == 'email':
                diff = normalize_string(value) != normalize_string(umapi_value)
            else:
                diff = value != umapi_value
            if diff:
                differences[key] = value
        return differences

    def get_directory_user_key(self, directory_user):
        """
        Identity-type aware user key management for directory users
        :type directory_user: dict
        """
        id_type = self.get_identity_type_from_directory_user(directory_user)
        return self.get_user_key(id_type, directory_user['username'], directory_user['domain'], directory_user['email'])

    def get_umapi_user_key(self, umapi_user):
        """
        Identity-type aware user key management for adobe users
        :type umapi_user: dict
        """
        id_type = self.get_identity_type_from_umapi_user(umapi_user)
        if id_type == user_sync.identity_type.ADOBEID_IDENTITY_TYPE:
            return self.get_user_key(id_type, '', '', umapi_user['email'])
        else:
            return self.get_user_key(id_type, umapi_user['username'], umapi_user['domain'], umapi_user['email'])

    def get_user_key(self, id_type, username, domain, email=None):
        """
        Construct the user key for a directory or adobe user.
        The user key is the stringification of the tuple (id_type, username, domain)
        but the domain part is left empty if the username is an email address.
        If the parameters are invalid, None is returned.
        :param username: (required) username of the user, can be his email
        :param domain: (optional) domain of the user
        :param email: (optional) email of the user
        :param id_type: (required) id_type of the user
        :return: string "id_type,username,domain" (or None)
        :rtype: str
        """
        id_type = user_sync.identity_type.parse_identity_type(id_type)
        email = normalize_string(email) if email else None
        username = normalize_string(username) or email
        domain = normalize_string(domain)

        if not id_type:
            return None
        if not username:
            return None
        if username.find('@') >= 0:
            domain = ""
        elif not domain:
            return None
        return six.text_type(id_type) + u',' + six.text_type(username) + u',' + six.text_type(domain)

    def parse_user_key(self, user_key):
        """
        Returns the identity_type, username, and domain for the user.
        The domain part is empty except if the username is not an email address.
        :rtype: tuple
        """
        return user_key.split(',')

    def get_username_from_user_key(self, user_key):
        return self.parse_user_key(user_key)[1]

    def read_stray_key_map(self, file_path, delimiter=None):
        """
        Load the users to be removed from a CSV file.  Returns the stray key map.
        :type file_path: str
        :type delimiter: str
        """
        self.logger.info('Reading Adobe-only users from: %s', file_path)
        id_type_column_name = 'type'
        user_column_name = 'username'
        domain_column_name = 'domain'
        ummapi_name_column_name = 'umapi'
        rows = CSVAdapter.read_csv_rows(file_path,
                                        recognized_column_names=[
                                            id_type_column_name, user_column_name, domain_column_name,
                                            ummapi_name_column_name,
                                        ],
                                        logger=self.logger,
                                        delimiter=delimiter)
        for row in rows:
            umapi_name = row.get(ummapi_name_column_name) or PRIMARY_UMAPI_NAME
            id_type = row.get(id_type_column_name)
            user = row.get(user_column_name)
            domain = row.get(domain_column_name)
            user_key = self.get_user_key(id_type, user, domain)
            if user_key:
                self.add_stray(umapi_name, None)
                self.add_stray(umapi_name, user_key)
            else:
                self.logger.error("Invalid input line, ignored: %s", row)
        user_count = len(self.get_stray_keys())
        user_plural = "" if user_count == 1 else "s"
        secondary_count = len(self.stray_key_map) - 1
        if secondary_count > 0:
            umapi_plural = "" if secondary_count == 1 else "s"
            self.logger.info('Read %d Adobe-only user%s for primary umapi, with %d secondary umapi%s',
                             user_count, user_plural, secondary_count, umapi_plural)
        else:
            self.logger.info('Read %d Adobe-only user%s.', user_count, user_plural)

    def write_stray_key_map(self):
        file_path = self.stray_list_output_path
        logger = self.logger
        logger.info('Writing Adobe-only users to: %s', file_path)
        # figure out if we should include a umapi column
        secondary_count = 0
        fieldnames = ['type', 'username', 'domain']
        rows = []
        # count the secondaries, and if there are any add the name as a column
        for umapi_name in self.stray_key_map:
            if umapi_name != PRIMARY_UMAPI_NAME and self.get_stray_keys(umapi_name):
                if not secondary_count:
                    fieldnames.append('umapi')
                secondary_count += 1
<<<<<<< HEAD

        new_list = sorted(self.stray_key_map.keys(), key=lambda x: x or '')
        for umapi_name in new_list:
=======
        for umapi_name in self.stray_key_map:
>>>>>>> 7466ff01
            for user_key in self.get_stray_keys(umapi_name):
                id_type, username, domain = self.parse_user_key(user_key)
                umapi = umapi_name if umapi_name else ""
                if secondary_count:
                    row_dict = {'type': id_type, 'username': username, 'domain': domain, 'umapi': umapi}
                else:
                    row_dict = {'type': id_type, 'username': username, 'domain': domain}
                rows.append(row_dict)

        CSVAdapter.write_csv_rows(file_path, fieldnames, rows)
        user_count = len(self.stray_key_map.get(PRIMARY_UMAPI_NAME, []))
        user_plural = "" if user_count == 1 else "s"
        if secondary_count > 0:
            umapi_plural = "" if secondary_count == 1 else "s"
            logger.info('Wrote %d Adobe-only user%s for primary umapi, with %d secondary umapi%s',
                        user_count, user_plural, secondary_count, umapi_plural)
        else:
            logger.info('Wrote %d Adobe-only user%s.', user_count, user_plural)

    def log_after_mapping_hook_scope(self, before_call=None, after_call=None):
        if (before_call is None and after_call is None) or (before_call is not None and after_call is not None):
            raise ValueError("Exactly one of 'before_call', 'after_call' must be passed (and not None)")
        when = 'before' if before_call is not None else 'after'
        if before_call is not None:
            self.logger.debug('.')
            self.logger.debug('Source attrs, %s: %s', when, self.after_mapping_hook_scope['source_attributes'])
            self.logger.debug('Source groups, %s: %s', when, self.after_mapping_hook_scope['source_groups'])
        self.logger.debug('Target attrs, %s: %s', when, self.after_mapping_hook_scope['target_attributes'])
        self.logger.debug('Target groups, %s: %s', when, self.after_mapping_hook_scope['target_groups'])
        if after_call is not None:
            self.logger.debug('Hook storage, %s: %s', when, self.after_mapping_hook_scope['hook_storage'])


class UmapiConnectors(object):
    def __init__(self, primary_connector, secondary_connectors):
        """
        :type primary_connector: user_sync.connector.umapi.UmapiConnector
        :type secondary_connectors: dict(str, user_sync.connector.umapi.UmapiConnector)
        """
        self.primary_connector = primary_connector
        self.secondary_connectors = secondary_connectors

        connectors = [primary_connector]
        connectors.extend(six.itervalues(secondary_connectors))
        self.connectors = connectors

    def get_primary_connector(self):
        return self.primary_connector

    def get_secondary_connectors(self):
        return self.secondary_connectors

    def execute_actions(self):
        while True:
            had_work = False
            for connector in self.connectors:
                action_manager = connector.get_action_manager()
                if action_manager.has_work():
                    action_manager.flush()
                    had_work = True
            if not had_work:
                break


class AdobeGroup(object):
    index_map = {}

    def __init__(self, group_name, umapi_name, index=True):
        """
        :type group_name: str
        :type umapi_name: str
        """
        self.group_name = group_name
        self.umapi_name = umapi_name
        if index:
            AdobeGroup.index_map[(group_name, umapi_name)] = self

    def __eq__(self, other):
        return self.__dict__ == other.__dict__

    def __ne__(self, other):
        return not self.__eq__(other)

    def __hash__(self):
        return hash(frozenset(self.__dict__))

    def __str__(self):
        return str(self.__dict__)

    def get_qualified_name(self):
        prefix = ""
        if self.umapi_name is not None and self.umapi_name != PRIMARY_UMAPI_NAME:
            prefix = self.umapi_name + GROUP_NAME_DELIMITER
        return prefix + self.group_name

    def get_umapi_name(self):
        return self.umapi_name

    def get_group_name(self):
        return self.group_name

    @staticmethod
    def _parse(qualified_name):
        """
        :type qualified_name: str
        :rtype: str, str
        """
        parts = qualified_name.split(GROUP_NAME_DELIMITER)
        group_name = parts.pop()
        umapi_name = GROUP_NAME_DELIMITER.join(parts)
        if len(umapi_name) == 0:
            umapi_name = PRIMARY_UMAPI_NAME
        return group_name, umapi_name

    @classmethod
    def lookup(cls, qualified_name):
        return cls.index_map.get(cls._parse(qualified_name))

    @classmethod
    def create(cls, qualified_name, index=True):
        group_name, umapi_name = cls._parse(qualified_name)
        existing = cls.index_map.get((group_name, umapi_name))
        if existing:
            return existing
        elif len(group_name) > 0:
            return cls(group_name, umapi_name, index)
        else:
            return None

    @classmethod
    def iter_groups(cls):
        return six.itervalues(cls.index_map)


class UmapiTargetInfo(object):
    def __init__(self, name):
        """
        :type name: str
        """
        self.name = name
        self.mapped_groups = set()
        self.non_normalize_mapped_groups = set()
        self.desired_groups_by_user_key = {}
        self.umapi_user_by_user_key = {}
        self.umapi_users_loaded = False
        self.stray_by_user_key = {}
        self.groups_added_by_user_key = {}
        self.groups_removed_by_user_key = {}

        # keep track of auto-mapped additional groups for conflict tracking.
        # if feature is disabled, this dict will be empty
        self.additional_group_map = defaultdict(list)  # type: dict[str, list[str]]

    def get_name(self):
        return self.name

    def add_mapped_group(self, group):
        """
        :type group: str
        """
        normalized_group_name = normalize_string(group)
        self.mapped_groups.add(normalized_group_name)
        self.non_normalize_mapped_groups.add(group)

    def add_additional_group(self, rename_group, member_group):
        normalized_rename_group = normalize_string(rename_group)
        if member_group not in self.additional_group_map[normalized_rename_group]:
            self.additional_group_map[normalized_rename_group].append(member_group)

    def get_additional_group_map(self):
        return self.additional_group_map

    def get_mapped_groups(self):
        return self.mapped_groups

    def get_non_normalize_mapped_groups(self):
        return self.non_normalize_mapped_groups

    def get_desired_groups_by_user_key(self):
        return self.desired_groups_by_user_key

    def get_desired_groups(self, user_key):
        """
        :type user_key: str
        """
        desired_groups = self.desired_groups_by_user_key.get(user_key)
        return desired_groups

    def add_desired_group_for(self, user_key, group):
        """
        :type user_key: str
        :type group: Optional(str)
        """
        desired_groups = self.get_desired_groups(user_key)
        if desired_groups is None:
            self.desired_groups_by_user_key[user_key] = desired_groups = set()
        if group is not None:
            normalized_group_name = normalize_string(group)
            desired_groups.add(normalized_group_name)

    def add_umapi_user(self, user_key, user):
        """
        :type user_key: str
        :type user: dict
        """
        self.umapi_user_by_user_key[user_key] = user

    def iter_umapi_users(self):
        return six.iteritems(self.umapi_user_by_user_key)

    def get_umapi_user(self, user_key):
        """
        :type user_key: str
        """
        return self.umapi_user_by_user_key.get(user_key)

    def set_umapi_users_loaded(self):
        self.umapi_users_loaded = True

    def is_umapi_users_loaded(self):
        return self.umapi_users_loaded

    def __repr__(self):
        return "UmapiTargetInfo('name': %s)" % self.name<|MERGE_RESOLUTION|>--- conflicted
+++ resolved
@@ -1092,13 +1092,7 @@
                 if not secondary_count:
                     fieldnames.append('umapi')
                 secondary_count += 1
-<<<<<<< HEAD
-
-        new_list = sorted(self.stray_key_map.keys(), key=lambda x: x or '')
-        for umapi_name in new_list:
-=======
         for umapi_name in self.stray_key_map:
->>>>>>> 7466ff01
             for user_key in self.get_stray_keys(umapi_name):
                 id_type, username, domain = self.parse_user_key(user_key)
                 umapi = umapi_name if umapi_name else ""
