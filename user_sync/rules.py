--- conflicted
+++ resolved
@@ -847,7 +847,6 @@
                 attributes_to_update['username'] = umapi_user['username']
                 directory_user['username'] = umapi_user['email']
 
-<<<<<<< HEAD
         # if email based username on umapi is differ than email on umapi and need to update email, then we need to
         # override the username with email address
         if '@' in umapi_user['username'] and normalize_string(umapi_user['username']) != normalize_string(umapi_user['email']):
@@ -855,10 +854,8 @@
                 directory_user['email'] = umapi_user['email']
                 directory_user['username'] = umapi_user['email']
 
-=======
         self.post_sync_data.update_umapi_data(umapi_info.name, user_key, groups_to_add, groups_to_remove,
                                               **attributes_to_update)
->>>>>>> 61f21fd4
         commands = user_sync.connector.umapi.Commands(identity_type, directory_user['email'],
                                                       directory_user['username'], directory_user['domain'])
         commands.update_user(attributes_to_update)
