import mock.mock
import re
import six
import unittest

import user_sync.connector.directory
import user_sync.connector.directory_ldap
import tests.helper

class LDAPDirectoryTest(unittest.TestCase):

    def test_normal(self):
        user1 = tests.helper.create_test_user([])
        user2 = tests.helper.create_test_user([])
        user3 = tests.helper.create_test_user([])
        all_users = [user1, user2, user3]

        ldap_options = {
            'host': 'test_host', 
            'username': 'test_user',
            'password': 'xxx',
            'base_dn': 'test_base_dn'
        }

        import ldap.ldapobject        
        connection = mock.mock.create_autospec(ldap.ldapobject.LDAPObject)
        
        def mock_initialize(*args, **kwargs):
            self.assertEqual(ldap_options['host'], args[0])
            return connection
        
        def mock_simple_bind_s(*args, **kwargs):
            self.assertEqual(ldap_options['username'], args[0])
            self.assertEqual(ldap_options['password'], args[1])
        
        def mock_search_s(*args, **kwargs):
            search_result = re.search('cn=(.*?)\)', kwargs['filterstr'])            
            group_name = search_result.group(1)
            return [(group_name, {})]

        def mock_search_ext(*args, **kwargs):
            return kwargs['filterstr']
    
        def mock_result3(*args, **kwargs):
            rtype = ldap.RES_SEARCH_RESULT
            rmsgid = None
            serverctrls = []
            rdata = [(user['firstname'], {
                'givenName': [user['firstname']],
                'sn': [user['lastname']],
                'c': [user['country']],
                'mail': [user['email']],
            }) for user in all_users]
            return rtype, rdata, rmsgid, serverctrls

        ldap.initialize = mock_initialize
        connection.simple_bind_s = mock_simple_bind_s
        connection.search_s = mock_search_s
        connection.search_ext = mock_search_ext
        connection.result3 = mock_result3

        directory_connector = user_sync.connector.directory.DirectoryConnector(user_sync.connector.directory_ldap)
        directory_connector.initialize(ldap_options)
 
<<<<<<< HEAD
        actual_users = directory_connector.load_users_and_groups(six.iterkeys(users_by_group)
=======
        actual_users = directory_connector.load_users_and_groups(None)
>>>>>>> d3d68d4d

        tests.helper.assert_equal_users(self, all_users, actual_users)<|MERGE_RESOLUTION|>--- conflicted
+++ resolved
@@ -1,11 +1,12 @@
-import mock.mock
 import re
-import six
 import unittest
 
+import mock.mock
+
+import tests.helper
 import user_sync.connector.directory
 import user_sync.connector.directory_ldap
-import tests.helper
+
 
 class LDAPDirectoryTest(unittest.TestCase):
 
@@ -62,10 +63,6 @@
         directory_connector = user_sync.connector.directory.DirectoryConnector(user_sync.connector.directory_ldap)
         directory_connector.initialize(ldap_options)
  
-<<<<<<< HEAD
-        actual_users = directory_connector.load_users_and_groups(six.iterkeys(users_by_group)
-=======
         actual_users = directory_connector.load_users_and_groups(None)
->>>>>>> d3d68d4d
 
         tests.helper.assert_equal_users(self, all_users, actual_users)