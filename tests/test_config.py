--- conflicted
+++ resolved
@@ -21,46 +21,11 @@
     return LDAPDirectoryConnector.get_options(caller_config)
 
 
-<<<<<<< HEAD
-=======
-@pytest.fixture
-def root_config_file(fixture_dir):
-    return os.path.join(fixture_dir, 'user-sync-config.yml')
-
-
-@pytest.fixture
-def ldap_config_file(fixture_dir):
-    return os.path.join(fixture_dir, 'connector-ldap.yml')
-
-
-@pytest.fixture
-def umapi_config_file(fixture_dir):
-    return os.path.join(fixture_dir, 'connector-umapi.yml')
-
-
-@pytest.fixture
-def extension_config_file(fixture_dir):
-    return os.path.join(fixture_dir, 'extension-config.yml')
-
-
-@pytest.fixture
-def tmp_config_files(root_config_file, ldap_config_file, umapi_config_file, tmpdir):
-    tmpfiles = []
-    for fname in [root_config_file, ldap_config_file, umapi_config_file]:
-        basename = os.path.split(fname)[-1]
-        tmpfile = os.path.join(str(tmpdir), basename)
-        shutil.copy(fname, tmpfile)
-        tmpfiles.append(tmpfile)
-    return tuple(tmpfiles)
-
->>>>>>> 75156636
-
 @pytest.fixture
 def tmp_extension_config(extension_config_file, tmpdir):
     tmpfile = os.path.join(str(tmpdir), os.path.split(extension_config_file)[-1])
     shutil.copy(extension_config_file, tmpfile)
     return tmpfile
-
 
 @pytest.fixture
 def modify_root_config(tmp_config_files):
