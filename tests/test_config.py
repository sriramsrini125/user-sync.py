--- conflicted
+++ resolved
@@ -204,11 +204,7 @@
 
     # Test method to verify 'okta', 'csv', 'ldap' are in the accessed_keys set
     result = config_loader.main_config.child_configs.get('directory_users').child_configs['connectors'].accessed_keys
-<<<<<<< HEAD
-    assert result == {'csv', 'okta', 'adobe_console', 'ldap'}
-=======
     assert result == {'okta', 'adobe_console', 'csv', 'ldap'}
->>>>>>> c45581fc
 
 
 def test_get_directory_connector_module_name(cli_args, config_files):
