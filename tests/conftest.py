import os
<<<<<<< HEAD
import shutil
=======
>>>>>>> 46554bd8

import pytest

from user_sync import config
import shutil
<<<<<<< HEAD
=======

>>>>>>> 46554bd8

@pytest.fixture
def fixture_dir():
    return os.path.abspath(
        os.path.join(
            os.path.dirname(__file__), 'fixture'))


@pytest.fixture
def cli_args():
    def _cli_args(args_in):
        """
        :param dict args:
        :return dict:
        """

        args_out = {}
        for k in config.ConfigLoader.invocation_defaults:
            args_out[k] = None
        for k, v in args_in.items():
            args_out[k] = v
        return args_out

    return _cli_args


@pytest.fixture
<<<<<<< HEAD
=======
def private_key(fixture_dir, tmpdir):
    shutil.copy(os.path.join(fixture_dir, 'test_private.key'), tmpdir.dirname)
    return os.path.join(tmpdir.dirname, 'test_private.key')


@pytest.fixture
def public_cert(fixture_dir, tmpdir):
    shutil.copy(os.path.join(fixture_dir, 'test_cert.crt'), tmpdir.dirname)
    return os.path.join(tmpdir.dirname, 'test_cert.crt')

@pytest.fixture
>>>>>>> 46554bd8
def root_config_file(fixture_dir):
    return os.path.join(fixture_dir, 'user-sync-config.yml')


@pytest.fixture
def ldap_config_file(fixture_dir):
    return os.path.join(fixture_dir, 'connector-ldap.yml')


@pytest.fixture
def umapi_config_file(fixture_dir):
    return os.path.join(fixture_dir, 'connector-umapi.yml')

@pytest.fixture
def extension_config_file(fixture_dir):
    return os.path.join(fixture_dir, 'extension-config.yml')

@pytest.fixture
def tmp_config_files(root_config_file, ldap_config_file, umapi_config_file, tmpdir):
    tmpfiles = []
    for fname in [root_config_file, ldap_config_file, umapi_config_file]:
        basename = os.path.split(fname)[-1]
        tmpfile = os.path.join(str(tmpdir), basename)
        shutil.copy(fname, tmpfile)
        tmpfiles.append(tmpfile)
    return tuple(tmpfiles)

<<<<<<< HEAD


=======
>>>>>>> 46554bd8
@pytest.fixture
def resource_file():
    """
    Create an empty resource file
    :return:
    """
    def _resource_file(dirname, filename):
        filepath = os.path.join(dirname, filename)
        open(filepath, 'a').close()
        return filepath
    return _resource_file<|MERGE_RESOLUTION|>--- conflicted
+++ resolved
@@ -1,17 +1,9 @@
 import os
-<<<<<<< HEAD
-import shutil
-=======
->>>>>>> 46554bd8
 
 import pytest
 
 from user_sync import config
 import shutil
-<<<<<<< HEAD
-=======
-
->>>>>>> 46554bd8
 
 @pytest.fixture
 def fixture_dir():
@@ -39,8 +31,6 @@
 
 
 @pytest.fixture
-<<<<<<< HEAD
-=======
 def private_key(fixture_dir, tmpdir):
     shutil.copy(os.path.join(fixture_dir, 'test_private.key'), tmpdir.dirname)
     return os.path.join(tmpdir.dirname, 'test_private.key')
@@ -52,7 +42,6 @@
     return os.path.join(tmpdir.dirname, 'test_cert.crt')
 
 @pytest.fixture
->>>>>>> 46554bd8
 def root_config_file(fixture_dir):
     return os.path.join(fixture_dir, 'user-sync-config.yml')
 
@@ -80,11 +69,6 @@
         tmpfiles.append(tmpfile)
     return tuple(tmpfiles)
 
-<<<<<<< HEAD
-
-
-=======
->>>>>>> 46554bd8
 @pytest.fixture
 def resource_file():
     """
