--- conflicted
+++ resolved
@@ -30,7 +30,6 @@
 
 
 @pytest.fixture
-<<<<<<< HEAD
 def root_config_file(fixture_dir):
     return os.path.join(fixture_dir, 'user-sync-config.yml')
 
@@ -44,6 +43,9 @@
 def umapi_config_file(fixture_dir):
     return os.path.join(fixture_dir, 'connector-umapi.yml')
 
+@pytest.fixture
+def extension_config_file(fixture_dir):
+    return os.path.join(fixture_dir, 'extension-config.yml')
 
 @pytest.fixture
 def tmp_config_files(root_config_file, ldap_config_file, umapi_config_file, tmpdir):
@@ -54,7 +56,10 @@
         shutil.copy(fname, tmpfile)
         tmpfiles.append(tmpfile)
     return tuple(tmpfiles)
-=======
+
+
+
+@pytest.fixture
 def resource_file():
     """
     Create an empty resource file
@@ -64,5 +69,4 @@
         filepath = os.path.join(dirname, filename)
         open(filepath, 'a').close()
         return filepath
-    return _resource_file
->>>>>>> 75156636
+    return _resource_file