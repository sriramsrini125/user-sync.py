--- conflicted
+++ resolved
@@ -27,15 +27,11 @@
         for k, v in args_in.items():
             args_out[k] = v
         return args_out
-<<<<<<< HEAD
 
-=======
->>>>>>> 27a78836
     return _cli_args
 
 
 @pytest.fixture
-<<<<<<< HEAD
 def private_key(fixture_dir, tmpdir):
     shutil.copy(os.path.join(fixture_dir, 'test_private.key'), tmpdir.dirname)
     return os.path.join(tmpdir.dirname, 'test_private.key')
@@ -45,7 +41,8 @@
 def public_cert(fixture_dir, tmpdir):
     shutil.copy(os.path.join(fixture_dir, 'test_cert.crt'), tmpdir.dirname)
     return os.path.join(tmpdir.dirname, 'test_cert.crt')
-=======
+
+@pytest.fixture
 def resource_file():
     """
     Create an empty resource file
@@ -55,5 +52,4 @@
         filepath = os.path.join(dirname, filename)
         open(filepath, 'a').close()
         return filepath
-    return _resource_file
->>>>>>> 27a78836
+    return _resource_file