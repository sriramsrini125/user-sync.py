import os
<<<<<<< HEAD
import shutil

import pytest
import yaml

from util import make_dict, merge_dict
=======

import pytest

>>>>>>> ed293a50
from user_sync import config
import shutil


@pytest.fixture
def fixture_dir():
    return os.path.abspath(
        os.path.join(
            os.path.dirname(__file__), 'fixture'))


@pytest.fixture
def cli_args():
    def _cli_args(args_in):
        """
        :param dict args:
        :return dict:
        """

        args_out = {}
        for k in config.ConfigLoader.invocation_defaults:
            args_out[k] = None
        for k, v in args_in.items():
            args_out[k] = v
        return args_out

    return _cli_args


@pytest.fixture
<<<<<<< HEAD
def config_files(fixture_dir, tmpdir):
    config_files = {
        'ldap': 'connector-ldap.yml',
        'umapi': 'connector-umapi.yml',
        'root_config': 'user-sync-config.yml',
        'extension': 'extension-config.yml',
    }

    for k, n in config_files.items():
        shutil.copy(os.path.join(fixture_dir, n), tmpdir.dirname)
        config_files[k] = os.path.join(tmpdir.dirname, n)
    return config_files


@pytest.fixture
def modify_config(config_files):
    def _modify_config(name, key, value, replace=False):
        path = config_files[name]
        conf = yaml.safe_load(open(path))
        if replace:
            conf.update(make_dict(key, value))
        else:
            merge_dict(conf, make_dict(key, value))
        yaml.dump(conf, open(path, 'w'))
        return path

    return _modify_config


# A shortcut for root
@pytest.fixture
def modify_root_config(modify_config):
    def _modify_root_config(key, value, replace=False):
        return modify_config('root_config', key, value, replace)

    return _modify_root_config


# A shortcut for loading the config file
@pytest.fixture
def default_args(cli_args, config_files):
    return cli_args({'config_filename': config_files['root_config']})
=======
def private_key(fixture_dir, tmpdir):
    shutil.copy(os.path.join(fixture_dir, 'test_private.key'), tmpdir.dirname)
    return os.path.join(tmpdir.dirname, 'test_private.key')


@pytest.fixture
def public_cert(fixture_dir, tmpdir):
    shutil.copy(os.path.join(fixture_dir, 'test_cert.crt'), tmpdir.dirname)
    return os.path.join(tmpdir.dirname, 'test_cert.crt')

@pytest.fixture
def root_config_file(fixture_dir):
    return os.path.join(fixture_dir, 'user-sync-config.yml')


@pytest.fixture
def ldap_config_file(fixture_dir):
    return os.path.join(fixture_dir, 'connector-ldap.yml')


@pytest.fixture
def umapi_config_file(fixture_dir):
    return os.path.join(fixture_dir, 'connector-umapi.yml')

@pytest.fixture
def extension_config_file(fixture_dir):
    return os.path.join(fixture_dir, 'extension-config.yml')

@pytest.fixture
def tmp_config_files(root_config_file, ldap_config_file, umapi_config_file, tmpdir):
    tmpfiles = []
    for fname in [root_config_file, ldap_config_file, umapi_config_file]:
        basename = os.path.split(fname)[-1]
        tmpfile = os.path.join(str(tmpdir), basename)
        shutil.copy(fname, tmpfile)
        tmpfiles.append(tmpfile)
    return tuple(tmpfiles)

@pytest.fixture
def resource_file():
    """
    Create an empty resource file
    :return:
    """
    def _resource_file(dirname, filename):
        filepath = os.path.join(dirname, filename)
        open(filepath, 'a').close()
        return filepath
    return _resource_file
>>>>>>> ed293a50
<|MERGE_RESOLUTION|>--- conflicted
+++ resolved
@@ -1,16 +1,10 @@
 import os
-<<<<<<< HEAD
 import shutil
 
 import pytest
 import yaml
 
 from util import make_dict, merge_dict
-=======
-
-import pytest
-
->>>>>>> ed293a50
 from user_sync import config
 import shutil
 
@@ -41,50 +35,6 @@
 
 
 @pytest.fixture
-<<<<<<< HEAD
-def config_files(fixture_dir, tmpdir):
-    config_files = {
-        'ldap': 'connector-ldap.yml',
-        'umapi': 'connector-umapi.yml',
-        'root_config': 'user-sync-config.yml',
-        'extension': 'extension-config.yml',
-    }
-
-    for k, n in config_files.items():
-        shutil.copy(os.path.join(fixture_dir, n), tmpdir.dirname)
-        config_files[k] = os.path.join(tmpdir.dirname, n)
-    return config_files
-
-
-@pytest.fixture
-def modify_config(config_files):
-    def _modify_config(name, key, value, replace=False):
-        path = config_files[name]
-        conf = yaml.safe_load(open(path))
-        if replace:
-            conf.update(make_dict(key, value))
-        else:
-            merge_dict(conf, make_dict(key, value))
-        yaml.dump(conf, open(path, 'w'))
-        return path
-
-    return _modify_config
-
-
-# A shortcut for root
-@pytest.fixture
-def modify_root_config(modify_config):
-    def _modify_root_config(key, value, replace=False):
-        return modify_config('root_config', key, value, replace)
-
-    return _modify_root_config
-
-
-# A shortcut for loading the config file
-@pytest.fixture
-def default_args(cli_args, config_files):
-    return cli_args({'config_filename': config_files['root_config']})
-=======
 def private_key(fixture_dir, tmpdir):
     shutil.copy(os.path.join(fixture_dir, 'test_private.key'), tmpdir.dirname)
     return os.path.join(tmpdir.dirname, 'test_private.key')
@@ -134,4 +84,47 @@
         open(filepath, 'a').close()
         return filepath
     return _resource_file
->>>>>>> ed293a50
+
+@pytest.fixture
+def config_files(fixture_dir, tmpdir):
+    config_files = {
+        'ldap': 'connector-ldap.yml',
+        'umapi': 'connector-umapi.yml',
+        'root_config': 'user-sync-config.yml',
+        'extension': 'extension-config.yml',
+    }
+
+    for k, n in config_files.items():
+        shutil.copy(os.path.join(fixture_dir, n), tmpdir.dirname)
+        config_files[k] = os.path.join(tmpdir.dirname, n)
+    return config_files
+
+
+@pytest.fixture
+def modify_config(config_files):
+    def _modify_config(name, key, value, replace=False):
+        path = config_files[name]
+        conf = yaml.safe_load(open(path))
+        if replace:
+            conf.update(make_dict(key, value))
+        else:
+            merge_dict(conf, make_dict(key, value))
+        yaml.dump(conf, open(path, 'w'))
+        return path
+
+    return _modify_config
+
+
+# A shortcut for root
+@pytest.fixture
+def modify_root_config(modify_config):
+    def _modify_root_config(key, value, replace=False):
+        return modify_config('root_config', key, value, replace)
+
+    return _modify_root_config
+
+
+# A shortcut for loading the config file
+@pytest.fixture
+def default_args(cli_args, config_files):
+    return cli_args({'config_filename': config_files['root_config']})