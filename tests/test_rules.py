import re
import mock
import pytest
import yaml
from user_sync.rules import RuleProcessor, AdobeGroup, UmapiTargetInfo


@pytest.fixture
def rule_processor(caller_options):
    return RuleProcessor(caller_options)


@pytest.fixture
def caller_options():
    return {
        'adobe_group_filter': None,
        'after_mapping_hook': None,
        'default_country_code': 'US',
        'delete_strays': False,
        'directory_group_filter': None,
        'disentitle_strays': False,
        'exclude_groups': [],
        'exclude_identity_types': ['adobeID'],
        'exclude_strays': False,
        'exclude_users': [],
        'extended_attributes': None,
        'process_groups': True,
        'max_adobe_only_users': 200,
        'new_account_type': 'federatedID',
        'remove_strays': True,
        'strategy': 'sync',
        'stray_list_input_path': None,
        'stray_list_output_path': None,
        'test_mode': True,
        'update_user_info': False,
        'username_filter_regex': None,
        'adobe_only_user_action': ['remove'],
        'adobe_only_user_list': None,
        'adobe_users': ['all'],
        'config_filename': 'tests/fixture/user-sync-config.yml',
        'connector': 'ldap',
        'encoding_name': 'utf8',
        'user_filter': None,
        'users': None,
        'directory_connector_type': 'csv',
        'directory_connector_overridden_options': {
            'file_path': '../tests/fixture/remove-data.csv'},
        'adobe_group_mapped': False,
        'additional_groups': []}

@pytest.fixture
def umapi_target_info():
    return UmapiTargetInfo("")


@mock.patch('user_sync.helper.CSVAdapter.read_csv_rows')
def test_stray_key_map(csv_reader, rule_processor):
    csv_mock_data = [{
                         'type': 'adobeID',
                         'username': 'removeuser2@example.com',
                         'domain': 'example.com'},
                     {
                         'type': 'federatedID',
                         'username': 'removeuser@example.com',
                         'domain': 'example.com'},
                     {
                         'type': 'enterpriseID',
                         'username': 'removeuser3@example.com',
                         'domain': 'example.com'}]
    csv_reader.return_value = csv_mock_data
    rule_processor.read_stray_key_map('')
    actual_value = rule_processor.stray_key_map
    expected_value = {
        None: {
            'federatedID,removeuser@example.com,': None,
            'enterpriseID,removeuser3@example.com,': None,
            'adobeID,removeuser2@example.com,': None}}

    assert expected_value == actual_value

    # Added secondary umapi value
    csv_mock_data = [{
                         'type': 'adobeID',
                         'username': 'remo@sample.com',
                         'domain': 'sample.com',
                         'umapi': 'secondary'},
                     {
                         'type': 'federatedID',
                         'username': 'removeuser@example.com'},
                     {
                         'type': 'enterpriseID',
                         'username': 'removeuser3@example.com',
                         'domain': 'example.com'}]
    csv_reader.return_value = csv_mock_data
    rule_processor.read_stray_key_map('')
    actual_value = rule_processor.stray_key_map
    expected_value = {
        'secondary': {
            'adobeID,remo@sample.com,': None},
        None: {
            'federatedID,removeuser@example.com,': None,
            'enterpriseID,removeuser3@example.com,': None,
            'adobeID,removeuser2@example.com,': None}}
    assert expected_value == actual_value


def test_get_user_attribute_difference(rule_processor):
    umapi_users_mock_data = {
        'email': 'adobe.username@example.com',
        'status': 'active',
        'username': 'adobe.username@example.com',
        'domain': 'example.com',
        'firstname': 'Adobe',
        'lastname': 'Username',
        'country': 'US',
        'type': 'federatedID'}

    # Updated user's email, firstname and lastname
    directory_user_mock_data = {
        'identity_type': 'federatedID',
        'username': 'adobeupdate.username2@example.com',
        'domain': 'example.com',
        'firstname': 'Adobeupdate',
        'lastname': 'Username2',
        'email': 'adobeupdate.username2@example.com',
        'groups': ['All Sea of Carag'],
        'country': 'US',
        'member_groups': [],
        'source_attributes': {
            'email': 'adobeupdate.username2@example.com',
            'identity_type': None,
            'username': None,
            'domain': None,
            'givenName': 'Adobeupdate',
            'sn': 'Username2',
            'c': 'US'}}

    actual_difference_value = rule_processor.get_user_attribute_difference(directory_user_mock_data,
                                                                           umapi_users_mock_data)
    expected_difference_value = {
        'email': 'adobeupdate.username2@example.com',
        'firstname': 'Adobeupdate',
        'lastname': 'Username2'}
    assert expected_difference_value == actual_difference_value
    # test with no change
    actual_difference_value = rule_processor.get_user_attribute_difference(umapi_users_mock_data, umapi_users_mock_data)
    assert actual_difference_value == {}


def test_log_after_mapping_hook_scope(log_stream):
    stream, logger = log_stream

    def compare_attr(text, target):
        s = yaml.safe_load(re.search('{.+}', text).group())
        for attr in s:
            if s[attr] != 'None':
                assert s[attr] == target[attr]

    state = {
        'source_attributes': {
            'email': 'bsisko@seaofcarag.com',
            'identity_type': None,
            'username': None,
            'domain': None,
            'givenName': 'Benjamin',
            'sn': 'Sisko',
            'c': 'CA'},
        'source_groups': set(),
        'target_attributes': {
            'email': 'bsisko@seaofcarag.com',
            'username': 'bsisko@seaofcarag.com',
            'domain': 'seaofcarag.com',
            'firstname': 'Benjamin',
            'lastname': 'Sisko',
            'country': 'CA'},
        'target_groups': set(),
        'log_stream': logger,
        'hook_storage': None}

    ruleprocessor = RuleProcessor({})
    ruleprocessor.logger = logger
    ruleprocessor.after_mapping_hook_scope = state
    ruleprocessor.log_after_mapping_hook_scope(before_call=True)
    stream.flush()
    x = stream.getvalue().split('\n')

    assert len(x[2]) < 32
    assert len(x[4]) < 32
    compare_attr(x[1], state['source_attributes'])
    compare_attr(x[3], state['target_attributes'])

    state['target_groups'] = {'One'}
    state['target_attributes']['firstname'] = 'John'
    state['source_attributes']['sn'] = 'David'
    state['source_groups'] = {'One'}

    ruleprocessor.after_mapping_hook_scope = state
    ruleprocessor.log_after_mapping_hook_scope(after_call=True)
    stream.flush()
    x = stream.getvalue().split('\n')

    assert re.search('(Target groups, after).*(One)', x[6])
    compare_attr(x[5], state['target_attributes'])


def test_get_username_from_user_key(rule_processor):
    with mock.patch('user_sync.rules.RuleProcessor.parse_user_key') as parse:
        parse.return_value = ['federatedID', 'test_user@email.com', '']
        username = rule_processor.get_username_from_user_key("federatedID,test_user@email.com,")
        assert username == 'test_user@email.com'


def test_parse_user_key(rule_processor):
    parsed_user_key = rule_processor.parse_user_key("federatedID,test_user@email.com,")
    assert parsed_user_key == ['federatedID', 'test_user@email.com', '']

    domain_parsed_key = rule_processor.parse_user_key("federatedID,test_user,email.com")
    assert domain_parsed_key == ['federatedID', 'test_user', 'email.com']


def test_add_mapped_group(umapi_target_info):
    umapi_target_info.add_mapped_group("All Students")
    assert "all students" in umapi_target_info.mapped_groups
    assert "All Students" in umapi_target_info.non_normalize_mapped_groups


def test_add_additional_group(umapi_target_info):
    umapi_target_info.add_additional_group('old_name', 'new_name')
    assert umapi_target_info.additional_group_map['old_name'][0] == 'new_name'


def test_add_desired_group_for(umapi_target_info):
    with mock.patch("user_sync.rules.UmapiTargetInfo.get_desired_groups") as mock_desired_groups:
        mock_desired_groups.return_value = None
        umapi_target_info.add_desired_group_for('user_key', 'group_name')
        assert umapi_target_info.desired_groups_by_user_key['user_key'] == {'group_name'}


def test_create():
    with mock.patch("user_sync.rules.AdobeGroup._parse") as parse:
        parse.return_value = ('group_name', None)
        AdobeGroup.create('this')
        assert ('group_name', None) in AdobeGroup.index_map


def test_parse():
    result = AdobeGroup._parse('qualified_name')
    assert result == ('qualified_name', None)

def test_add_stray(rule_processor):
    user_key_mock_data = 'federatedID,rules.user@seaofcarag.com,'
    removed_groups_mock_data = {'aishtest'}
    rule_processor.stray_key_map = {None: {}}
    rule_processor.add_stray(None, user_key_mock_data, removed_groups_mock_data)
    assert rule_processor.stray_key_map[None][user_key_mock_data] == removed_groups_mock_data

<<<<<<< HEAD
def test_is_selected_user_key(rule_processor):
    compiled_expression = re.compile(r'\A' + "nuver.yusser@seaofcarag.com" + r'\Z', re.IGNORECASE)
    rule_processor.options['username_filter_regex'] = compiled_expression
    result = rule_processor.is_selected_user_key('federatedID,nuver.yusser@seaofcarag.com,')
    assert result
    result = rule_processor.is_selected_user_key('federatedID,test@test.com,')
    assert not result
    compiled_expression = re.compile(r'\A' + ".*sser@seaofcarag.com" + r'\Z', re.IGNORECASE)
    rule_processor.options['username_filter_regex'] = compiled_expression
    result = rule_processor.is_selected_user_key('federatedID,nuver.yusser@seaofcarag.com,')
    assert result
=======

def test_process_stray(rule_processor, log_stream):
    stream, logger = log_stream
    rule_processor.logger = logger
    with mock.patch("user_sync.rules.RuleProcessor.manage_strays"):
        rule_processor.stray_key_map = {None: {'federatedID,testuser2000@example.com,': set()}}
        rule_processor.process_strays({})

        stream.flush()
        actual_logger_output = stream.getvalue()
        assert "Processing Adobe-only users..." in actual_logger_output

    rule_processor.options["max_adobe_only_users"] = 0
    rule_processor.process_strays({})
    stream.flush()
    actual_logger_output = stream.getvalue()
    assert "Unable to process Adobe-only users" in actual_logger_output
    assert rule_processor.action_summary["primary_strays_processed"] == 0

    rule_processor.primary_user_count = 10
    rule_processor.excluded_user_count = 1
    rule_processor.options["max_adobe_only_users"] = "5%"
    rule_processor.process_strays({})
    stream.flush()
    actual_logger_output = stream.getvalue()
    assert "Unable to process Adobe-only users" in actual_logger_output
    assert rule_processor.action_summary["primary_strays_processed"] == 0

    with mock.patch("user_sync.rules.RuleProcessor.manage_strays"):
        rule_processor.stray_key_map = {None: {'federatedID,testuser2000@example.com,': set()}}
        rule_processor.options["max_adobe_only_users"] = "20%"
        rule_processor.process_strays({})
        stream.flush()
        actual_logger_output = stream.getvalue()
        assert "Processing Adobe-only users..." in actual_logger_output
>>>>>>> 3f2567ab
<|MERGE_RESOLUTION|>--- conflicted
+++ resolved
@@ -254,7 +254,42 @@
     rule_processor.add_stray(None, user_key_mock_data, removed_groups_mock_data)
     assert rule_processor.stray_key_map[None][user_key_mock_data] == removed_groups_mock_data
 
-<<<<<<< HEAD
+
+def test_process_stray(rule_processor, log_stream):
+    stream, logger = log_stream
+    rule_processor.logger = logger
+    with mock.patch("user_sync.rules.RuleProcessor.manage_strays"):
+        rule_processor.stray_key_map = {None: {'federatedID,testuser2000@example.com,': set()}}
+        rule_processor.process_strays({})
+
+        stream.flush()
+        actual_logger_output = stream.getvalue()
+        assert "Processing Adobe-only users..." in actual_logger_output
+
+    rule_processor.options["max_adobe_only_users"] = 0
+    rule_processor.process_strays({})
+    stream.flush()
+    actual_logger_output = stream.getvalue()
+    assert "Unable to process Adobe-only users" in actual_logger_output
+    assert rule_processor.action_summary["primary_strays_processed"] == 0
+
+    rule_processor.primary_user_count = 10
+    rule_processor.excluded_user_count = 1
+    rule_processor.options["max_adobe_only_users"] = "5%"
+    rule_processor.process_strays({})
+    stream.flush()
+    actual_logger_output = stream.getvalue()
+    assert "Unable to process Adobe-only users" in actual_logger_output
+    assert rule_processor.action_summary["primary_strays_processed"] == 0
+
+    with mock.patch("user_sync.rules.RuleProcessor.manage_strays"):
+        rule_processor.stray_key_map = {None: {'federatedID,testuser2000@example.com,': set()}}
+        rule_processor.options["max_adobe_only_users"] = "20%"
+        rule_processor.process_strays({})
+        stream.flush()
+        actual_logger_output = stream.getvalue()
+        assert "Processing Adobe-only users..." in actual_logger_output
+
 def test_is_selected_user_key(rule_processor):
     compiled_expression = re.compile(r'\A' + "nuver.yusser@seaofcarag.com" + r'\Z', re.IGNORECASE)
     rule_processor.options['username_filter_regex'] = compiled_expression
@@ -266,40 +301,3 @@
     rule_processor.options['username_filter_regex'] = compiled_expression
     result = rule_processor.is_selected_user_key('federatedID,nuver.yusser@seaofcarag.com,')
     assert result
-=======
-
-def test_process_stray(rule_processor, log_stream):
-    stream, logger = log_stream
-    rule_processor.logger = logger
-    with mock.patch("user_sync.rules.RuleProcessor.manage_strays"):
-        rule_processor.stray_key_map = {None: {'federatedID,testuser2000@example.com,': set()}}
-        rule_processor.process_strays({})
-
-        stream.flush()
-        actual_logger_output = stream.getvalue()
-        assert "Processing Adobe-only users..." in actual_logger_output
-
-    rule_processor.options["max_adobe_only_users"] = 0
-    rule_processor.process_strays({})
-    stream.flush()
-    actual_logger_output = stream.getvalue()
-    assert "Unable to process Adobe-only users" in actual_logger_output
-    assert rule_processor.action_summary["primary_strays_processed"] == 0
-
-    rule_processor.primary_user_count = 10
-    rule_processor.excluded_user_count = 1
-    rule_processor.options["max_adobe_only_users"] = "5%"
-    rule_processor.process_strays({})
-    stream.flush()
-    actual_logger_output = stream.getvalue()
-    assert "Unable to process Adobe-only users" in actual_logger_output
-    assert rule_processor.action_summary["primary_strays_processed"] == 0
-
-    with mock.patch("user_sync.rules.RuleProcessor.manage_strays"):
-        rule_processor.stray_key_map = {None: {'federatedID,testuser2000@example.com,': set()}}
-        rule_processor.options["max_adobe_only_users"] = "20%"
-        rule_processor.process_strays({})
-        stream.flush()
-        actual_logger_output = stream.getvalue()
-        assert "Processing Adobe-only users..." in actual_logger_output
->>>>>>> 3f2567ab
