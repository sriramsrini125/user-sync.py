--- conflicted
+++ resolved
@@ -292,25 +292,6 @@
         actual_logger_output = stream.getvalue()
         assert "Processing Adobe-only users..." in actual_logger_output
 
-<<<<<<< HEAD
-
-def test_is_umapi_user_excluded(rule_processor):
-    in_primary_org = True
-    rule_processor.exclude_identity_types = ['adobeID']
-    user_key = 'adobeID,adobe.user@seaofcarag.com,'
-    current_groups = {'default acrobat pro dc configuration', 'one', '_admin_group a'}
-    assert rule_processor.is_umapi_user_excluded(in_primary_org, user_key, current_groups)
-
-    user_key = 'federatedID,adobe.user@seaofcarag.com,'
-    rule_processor.exclude_groups = {'one'}
-    assert rule_processor.is_umapi_user_excluded(in_primary_org, user_key, current_groups)
-
-    user_key = 'federatedID,adobe.user@seaofcarag.com,'
-    rule_processor.exclude_groups = set()
-    compiled_expression = re.compile(r'\A' + "adobe.user@seaofcarag.com" + r'\Z', re.IGNORECASE)
-    rule_processor.exclude_users = {compiled_expression}
-    assert rule_processor.is_umapi_user_excluded(in_primary_org, user_key, current_groups)
-=======
 def test_is_selected_user_key(rule_processor):
     compiled_expression = re.compile(r'\A' + "nuver.yusser@seaofcarag.com" + r'\Z', re.IGNORECASE)
     rule_processor.options['username_filter_regex'] = compiled_expression
@@ -322,4 +303,22 @@
     rule_processor.options['username_filter_regex'] = compiled_expression
     result = rule_processor.is_selected_user_key('federatedID,nuver.yusser@seaofcarag.com,')
     assert result
->>>>>>> 237d4ecb
+
+
+
+def test_is_umapi_user_excluded(rule_processor):
+    in_primary_org = True
+    rule_processor.exclude_identity_types = ['adobeID']
+    user_key = 'adobeID,adobe.user@seaofcarag.com,'
+    current_groups = {'default acrobat pro dc configuration', 'one', '_admin_group a'}
+    assert rule_processor.is_umapi_user_excluded(in_primary_org, user_key, current_groups)
+
+    user_key = 'federatedID,adobe.user@seaofcarag.com,'
+    rule_processor.exclude_groups = {'one'}
+    assert rule_processor.is_umapi_user_excluded(in_primary_org, user_key, current_groups)
+
+    user_key = 'federatedID,adobe.user@seaofcarag.com,'
+    rule_processor.exclude_groups = set()
+    compiled_expression = re.compile(r'\A' + "adobe.user@seaofcarag.com" + r'\Z', re.IGNORECASE)
+    rule_processor.exclude_users = {compiled_expression}
+    assert rule_processor.is_umapi_user_excluded(in_primary_org, user_key, current_groups)