--- conflicted
+++ resolved
@@ -5,6 +5,7 @@
 import pytest
 import yaml
 from mock import MagicMock
+import six
 
 from user_sync.rules import RuleProcessor, AdobeGroup, UmapiTargetInfo
 
@@ -736,19 +737,9 @@
             'type': 'federatedID'}]
 
 
-<<<<<<< HEAD
-@mock.patch("user_sync.rules.RuleProcessor.create_umapi_commands_for_directory_user")
-def test_create_umapi_user(create_commands, rule_processor):
-    rule_processor.directory_user_by_user_key['test'] = 'test'
-
-    mock_command = MagicMock()
-    create_commands.return_value = mock_command
-    rule_processor.options['process_groups'] = True
-    rule_processor.push_umapi = True
-    rule_processor.create_umapi_user('test', set(), MagicMock(), MagicMock())
-
-    called = [c[0] for c in mock_command.mock_calls][1:]
-    assert called == ['remove_groups', 'add_groups']
+@pytest.fixture
+def rule_processor(caller_options):
+    return RuleProcessor(caller_options)
 
 
 @mock.patch("user_sync.rules.RuleProcessor.update_umapi_users_for_connector")
@@ -778,10 +769,6 @@
     results = [c.args[0:2] for c in rule_processor.create_umapi_user.mock_calls]
     actual = [(k, v) for k, v in six.iteritems(refined_users)]
     assert compare_iterable(results, actual)
-=======
-@pytest.fixture
-def rule_processor(caller_options):
-    return RuleProcessor(caller_options)
 
 
 @pytest.fixture
@@ -820,5 +807,4 @@
         'directory_connector_overridden_options': {
             'file_path': '../tests/fixture/remove-data.csv'},
         'adobe_group_mapped': False,
-        'additional_groups': []}
->>>>>>> 27bcc18b
+        'additional_groups': []}