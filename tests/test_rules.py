--- conflicted
+++ resolved
@@ -1,13 +1,10 @@
 import mock
 import pytest
-<<<<<<< HEAD
 import pytest
 import logging
 import re
 import yaml
 from six import StringIO
-=======
->>>>>>> 3352ce4b
 
 from user_sync.rules import RuleProcessor
 
@@ -91,7 +88,6 @@
     ruleprocessor.logger = logger
     ruleprocessor.after_mapping_hook_scope = state
     ruleprocessor.log_after_mapping_hook_scope(before_call=True)
-<<<<<<< HEAD
     stream.flush()
     x = stream.getvalue().split('\n')
 
@@ -99,11 +95,6 @@
     assert len(x[4]) < 32
     compare_attr(x[1], state['source_attributes'])
     compare_attr(x[3], state['target_attributes'])
-=======
-
-    # stream.flush()
-    # x = stream.getvalue()
->>>>>>> 3352ce4b
 
     state['target_groups'] = {'One'}
     state['target_attributes']['firstname'] = 'John'
@@ -112,16 +103,9 @@
 
     ruleprocessor.after_mapping_hook_scope = state
     ruleprocessor.log_after_mapping_hook_scope(after_call=True)
-<<<<<<< HEAD
     stream.flush()
     x = stream.getvalue().split('\n')
 
     assert re.search('(Target groups, after).*(One)', x[6])
     compare_attr(x[5], state['target_attributes'])
 
-=======
-
-@pytest.fixture
-def rule_processor(caller_options):
-    return RuleProcessor(caller_options)
->>>>>>> 3352ce4b
