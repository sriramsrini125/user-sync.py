--- conflicted
+++ resolved
@@ -54,7 +54,33 @@
     assert expected_value == actual_value
 
 
-<<<<<<< HEAD
+def test_get_user_attribute_difference(rule_processor):
+    umapi_users_mock_data = {'email': 'adobe.username@example.com', 'status': 'active',
+                             'username': 'adobe.username@example.com', 'domain': 'example.com',
+                             'firstname': 'Adobe', 'lastname': 'Username', 'country': 'US',
+                             'type': 'federatedID'}
+
+    # Updated user's email, firstname and lastname
+    directory_user_mock_data = {'identity_type': 'federatedID', 'username': 'adobeupdate.username2@example.com',
+                                'domain': 'example.com', 'firstname': 'Adobeupdate', 'lastname': 'Username2',
+                                'email': 'adobeupdate.username2@example.com', 'groups': ['All Sea of Carag'],
+                                'country': 'US',
+                                'member_groups': [],
+                                'source_attributes': {'email': 'adobeupdate.username2@example.com',
+                                                      'identity_type': None,
+                                                      'username': None, 'domain': None, 'givenName': 'Adobeupdate',
+                                                      'sn': 'Username2', 'c': 'US'}}
+
+    actual_difference_value = rule_processor.get_user_attribute_difference(directory_user_mock_data,
+                                                                           umapi_users_mock_data)
+    expected_difference_value = {'email': 'adobeupdate.username2@example.com', 'firstname': 'Adobeupdate',
+                                 'lastname': 'Username2'}
+    assert expected_difference_value == actual_difference_value
+    # test with no change
+    actual_difference_value = rule_processor.get_user_attribute_difference(umapi_users_mock_data, umapi_users_mock_data)
+    assert actual_difference_value == {}
+
+
 def test_log_after_mapping_hook_scope(log_stream):
     stream, logger = log_stream
 
@@ -110,30 +136,3 @@
     assert re.search('(Target groups, after).*(One)', x[6])
     compare_attr(x[5], state['target_attributes'])
 
-=======
-def test_get_user_attribute_difference(rule_processor):
-    umapi_users_mock_data = {'email': 'adobe.username@example.com', 'status': 'active',
-                             'username': 'adobe.username@example.com', 'domain': 'example.com',
-                             'firstname': 'Adobe', 'lastname': 'Username', 'country': 'US',
-                             'type': 'federatedID'}
-
-    # Updated user's email, firstname and lastname
-    directory_user_mock_data = {'identity_type': 'federatedID', 'username': 'adobeupdate.username2@example.com',
-                                'domain': 'example.com', 'firstname': 'Adobeupdate', 'lastname': 'Username2',
-                                'email': 'adobeupdate.username2@example.com', 'groups': ['All Sea of Carag'],
-                                'country': 'US',
-                                'member_groups': [],
-                                'source_attributes': {'email': 'adobeupdate.username2@example.com',
-                                                      'identity_type': None,
-                                                      'username': None, 'domain': None, 'givenName': 'Adobeupdate',
-                                                      'sn': 'Username2', 'c': 'US'}}
-
-    actual_difference_value = rule_processor.get_user_attribute_difference(directory_user_mock_data,
-                                                                           umapi_users_mock_data)
-    expected_difference_value = {'email': 'adobeupdate.username2@example.com', 'firstname': 'Adobeupdate',
-                                 'lastname': 'Username2'}
-    assert expected_difference_value == actual_difference_value
-    # test with no change
-    actual_difference_value = rule_processor.get_user_attribute_difference(umapi_users_mock_data, umapi_users_mock_data)
-    assert actual_difference_value == {}
->>>>>>> 8a005e10
