import os
import shutil

import pytest

from user_sync.encryption import Encryption
from user_sync.error import AssertionException




<<<<<<< HEAD
=======
@pytest.fixture
def encrypted_key(fixture_dir, tmpdir):
    shutil.copy(os.path.join(fixture_dir, 'encrypted.key'), tmpdir.dirname)
    return os.path.join(tmpdir.dirname, 'encrypted.key')

def test_salt(private_key):
    password = 'password'
    assert Encryption.encrypt(private_key, password, secure_salt=True)
    assert Encryption.decrypt(private_key, password)
>>>>>>> 6ca1f46b

def test_create_key(private_key):
    password = 'password'
    invalid_password = 'wrong_password'
    key = b'\xdf\xbc6\x95\x96\xe0N\xdd\x84\x82\x8eP\xef#GE\x82r\x98\xe8I\x1a\x13D\x16/U\x85\xd7\xc5Ho'
    assert Encryption.get_key(password) == key
    assert Encryption.get_key(invalid_password) != key


def test_encrypt_file(private_key, encrypted_key):
    password = 'password'
    assert Encryption.encrypt(private_key, password)
    # Try encrypting an already encrypted file
    with pytest.raises(AssertionException, match='File has already been encrypted.'):
        Encryption.encrypt(private_key, password)


def test_decrypt_file(encrypted_key, private_key):
    password = 'password'
    invalid_password = 'wrong_password'
    # Try using the wrong password
    with pytest.raises(AssertionException, match='Password was incorrect.'):
        Encryption.decrypt_file(encrypted_key, invalid_password)
    # Try using an already decrypted file
    with pytest.raises(AssertionException, match='File has not been encrypted.'):
        Encryption.decrypt_file(private_key, password)
    assert Encryption.decrypt_file(encrypted_key, password)


def test_encrypt_and_decrypt(private_key):
    password = 'password'
    with open(private_key, 'rb') as file:
        original_data = file.read()
    Encryption.encrypt(private_key, password)
    with open(private_key, 'rb') as file:
        encrypted_data = file.read()
    Encryption.decrypt_file(private_key, password)
    with open(private_key, 'rb') as file:
        decrypted_data = file.read()
    assert original_data == decrypted_data
    assert encrypted_data != original_data and encrypted_data != decrypted_data<|MERGE_RESOLUTION|>--- conflicted
+++ resolved
@@ -9,18 +9,6 @@
 
 
 
-<<<<<<< HEAD
-=======
-@pytest.fixture
-def encrypted_key(fixture_dir, tmpdir):
-    shutil.copy(os.path.join(fixture_dir, 'encrypted.key'), tmpdir.dirname)
-    return os.path.join(tmpdir.dirname, 'encrypted.key')
-
-def test_salt(private_key):
-    password = 'password'
-    assert Encryption.encrypt(private_key, password, secure_salt=True)
-    assert Encryption.decrypt(private_key, password)
->>>>>>> 6ca1f46b
 
 def test_create_key(private_key):
     password = 'password'
