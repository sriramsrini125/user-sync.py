--- conflicted
+++ resolved
@@ -24,12 +24,8 @@
 pex:
 	pip install --upgrade pip
 	pip install pex requests wheel
-<<<<<<< HEAD
-	pip wheel -w wheelhouse -r misc/build/requirements.txt -r $(python_ldap_requirements) -r misc/build/requirements-okta.txt
-=======
-	pip wheel -w wheelhouse -r $(python_ldap_requirements)
+	pip wheel -w wheelhouse -r $(python_ldap_requirements) -r misc/build/requirements-okta.txt
 	-$(MKDIR) wheelhouse
->>>>>>> 2ecc9084
 	-$(RM) $(output_dir)
 	pex \
 		-v -o $(output_dir)/$(output_filename)$(output_file_extension) -m user_sync.app \
