--- conflicted
+++ resolved
@@ -59,10 +59,6 @@
       ],
       extras_require={
           ':python_version<"3"':[
-<<<<<<< HEAD
-      #        'more-itertools==4.3.0',
-=======
->>>>>>> 16fb9bac
               'zipp==1.1.0',
           ],
           ':sys_platform=="linux" or sys_platform=="linux2"': [
