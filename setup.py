# Copyright (c) 2016-2017 Adobe Inc.  All rights reserved.
#
# Permission is hereby granted, free of charge, to any person obtaining a copy
# of this software and associated documentation files (the "Software"), to deal
# in the Software without restriction, including without limitation the rights
# to use, copy, modify, merge, publish, distribute, sublicense, and/or sell
# copies of the Software, and to permit persons to whom the Software is
# furnished to do so, subject to the following conditions:
#
# The above copyright notice and this permission notice shall be included in all
# copies or substantial portions of the Software.
#
# THE SOFTWARE IS PROVIDED "AS IS", WITHOUT WARRANTY OF ANY KIND, EXPRESS OR
# IMPLIED, INCLUDING BUT NOT LIMITED TO THE WARRANTIES OF MERCHANTABILITY,
# FITNESS FOR A PARTICULAR PURPOSE AND NONINFRINGEMENT. IN NO EVENT SHALL THE
# AUTHORS OR COPYRIGHT HOLDERS BE LIABLE FOR ANY CLAIM, DAMAGES OR OTHER
# LIABILITY, WHETHER IN AN ACTION OF CONTRACT, TORT OR OTHERWISE, ARISING FROM,
# OUT OF OR IN CONNECTION WITH THE SOFTWARE OR THE USE OR OTHER DEALINGS IN THE
# SOFTWARE.

from setuptools import setup, find_packages

version_namespace = {}
with open('user_sync/version.py') as f:
    exec(f.read(), version_namespace)

test_deps = ['mock', 'pytest', 'pytest-cov']
setup_deps = ['pytest-runner']

setup(name='user-sync',
      version=version_namespace['__version__'],
      description='Application for synchronizing customer directories with the Adobe Enterprise Admin Console',
      classifiers=[
          'Development Status :: 5 - Production/Stable',
          'Programming Language :: Python :: 3.5',
          'Programming Language :: Python :: 3.6',
          'License :: OSI Approved :: MIT License',
          'Intended Audience :: Developers',
          'Intended Audience :: System Administrators',
      ],
      url='https://github.com/adobe-apiplatform/user-sync.py',
      maintainer='Andrew Dorton',
      maintainer_email='adorton@adobe.com',
      license='MIT',
      packages=find_packages(),
      install_requires=[
          'keyring',
          'keyrings.cryptfile',
          'okta==0.0.3.1',
          'psutil',
          'pycryptodome==3.7.3',
          'ldap3',
          'PyYAML',
          'six',
          'umapi-client>=2.13',
          'click',
          'click-default-group',
          'configparser==3.7.4'
      ],
      extras_require={
          ':sys_platform=="linux" or sys_platform=="linux2"': [
              'secretstorage',
              'dbus-python',
              'kerberos'
          ],
          ':sys_platform=="win32"': [
              'pywin32-ctypes',
<<<<<<< HEAD
              'winkerberos'
=======
              'pywin32'
>>>>>>> 46554bd8
          ],
          'test': test_deps,
          'setup': setup_deps,
      },
      setup_requires=setup_deps,
      tests_require=test_deps,
      entry_points={
          'console_scripts': [
              'user_sync = user_sync.app:main'
          ]
      },
      package_data={'user_sync.resources': ['*', 'examples/**']},
      zip_safe=False)<|MERGE_RESOLUTION|>--- conflicted
+++ resolved
@@ -65,11 +65,8 @@
           ],
           ':sys_platform=="win32"': [
               'pywin32-ctypes',
-<<<<<<< HEAD
               'winkerberos'
-=======
               'pywin32'
->>>>>>> 46554bd8
           ],
           'test': test_deps,
           'setup': setup_deps,
