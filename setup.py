# Copyright (c) 2016-2017 Adobe Inc.  All rights reserved.
#
# Permission is hereby granted, free of charge, to any person obtaining a copy
# of this software and associated documentation files (the "Software"), to deal
# in the Software without restriction, including without limitation the rights
# to use, copy, modify, merge, publish, distribute, sublicense, and/or sell
# copies of the Software, and to permit persons to whom the Software is
# furnished to do so, subject to the following conditions:
#
# The above copyright notice and this permission notice shall be included in all
# copies or substantial portions of the Software.
#
# THE SOFTWARE IS PROVIDED "AS IS", WITHOUT WARRANTY OF ANY KIND, EXPRESS OR
# IMPLIED, INCLUDING BUT NOT LIMITED TO THE WARRANTIES OF MERCHANTABILITY,
# FITNESS FOR A PARTICULAR PURPOSE AND NONINFRINGEMENT. IN NO EVENT SHALL THE
# AUTHORS OR COPYRIGHT HOLDERS BE LIABLE FOR ANY CLAIM, DAMAGES OR OTHER
# LIABILITY, WHETHER IN AN ACTION OF CONTRACT, TORT OR OTHERWISE, ARISING FROM,
# OUT OF OR IN CONNECTION WITH THE SOFTWARE OR THE USE OR OTHER DEALINGS IN THE
# SOFTWARE.

from setuptools import setup, find_packages

version_namespace = {}
with open('user_sync/version.py') as f:
    exec(f.read(), version_namespace)

test_deps = ['mock', 'pytest', 'pytest-cov']
setup_deps = ['pytest-runner']

setup(name='user-sync',
      version=version_namespace['__version__'],
      description='Application for synchronizing customer directories with the Adobe Enterprise Admin Console',
      classifiers=[
          'Development Status :: 5 - Production/Stable',
          'Programming Language :: Python :: 3.5',
          'Programming Language :: Python :: 3.6',
          'License :: OSI Approved :: MIT License',
          'Intended Audience :: Developers',
          'Intended Audience :: System Administrators',
      ],
      url='https://github.com/adobe-apiplatform/user-sync.py',
      maintainer='Daniel Brotsky',
      maintainer_email='dbrotsky@adobe.com',
      license='MIT',
      packages=find_packages(),
      install_requires=[
          'keyring',
          'keyrings.cryptfile',
<<<<<<< HEAD
          'ruamel.yaml',
=======
>>>>>>> 75156636
          'okta==0.0.3.1',
          'psutil',
          'pycryptodome==3.7.3',
          'ldap3',
          'PyYAML',
          'six',
          'umapi-client>=2.12',
          'click',
          'click-default-group',
          'configparser==3.7.4'
      ],
      extras_require={
          ':sys_platform=="linux" or sys_platform=="linux2"': [
              'secretstorage',
              'dbus-python',
          ],
          ':sys_platform=="win32"': [
              'pywin32-ctypes',
              'pywin32'
          ],
          'test': test_deps,
          'setup': setup_deps,
      },
      setup_requires=setup_deps,
      tests_require=test_deps,
      entry_points={
          'console_scripts': [
              'user_sync = user_sync.app:main'
          ]
      },
      package_data={'user_sync.resources': ['*', 'examples/*']},
      zip_safe=False)<|MERGE_RESOLUTION|>--- conflicted
+++ resolved
@@ -46,10 +46,7 @@
       install_requires=[
           'keyring',
           'keyrings.cryptfile',
-<<<<<<< HEAD
           'ruamel.yaml',
-=======
->>>>>>> 75156636
           'okta==0.0.3.1',
           'psutil',
           'pycryptodome==3.7.3',
